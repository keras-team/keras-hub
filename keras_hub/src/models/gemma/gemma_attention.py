import inspect

import keras
import numpy as np
from keras import ops

from keras_hub.src.layers.modeling.rotary_embedding import RotaryEmbedding
from keras_hub.src.utils.keras_utils import clone_initializer
from keras_hub.src.utils.keras_utils import fused_attention_op_available
from keras_hub.src.utils.keras_utils import gpu_supports_fused_attention_op
from keras_hub.src.utils.keras_utils import running_on_gpu
from keras_hub.src.utils.keras_utils import running_on_tpu


class CachedGemmaAttention(keras.layers.Layer):
    """A cached grouped query attention layer."""

    def __init__(
        self,
        head_dim,
        num_query_heads,
        num_key_value_heads,
        kernel_initializer="glorot_uniform",
        logit_soft_cap=None,
        use_sliding_window_attention=False,
        sliding_window_size=4096,
        query_head_dim_normalize=True,
        dropout=0,
        **kwargs,
    ):
        super().__init__(**kwargs)
        self.num_query_heads = num_query_heads
        self.num_key_value_heads = num_key_value_heads
        self.head_dim = head_dim
        self.logit_soft_cap = logit_soft_cap
        self.use_sliding_window_attention = use_sliding_window_attention
        self.sliding_window_size = sliding_window_size
        self.query_head_dim_normalize = query_head_dim_normalize
        self.dropout = dropout

        self._kernel_initializer = keras.initializers.get(
            clone_initializer(kernel_initializer)
        )
        self.num_key_value_groups = num_query_heads // num_key_value_heads
        self.query_head_dim_normalize = query_head_dim_normalize

    def build(self, inputs_shape):
        self.hidden_dim = inputs_shape[-1]

        self.query_dense = keras.layers.EinsumDense(
            "btd,ndh->btnh",
            output_shape=(None, self.num_query_heads, self.head_dim),
            kernel_initializer=self._kernel_initializer,
            dtype=self.dtype_policy,
            name="query",
        )
        self.query_dense.build(inputs_shape)

        self.key_dense = keras.layers.EinsumDense(
            "bsd,kdh->bskh",
            output_shape=(None, self.num_key_value_heads, self.head_dim),
            kernel_initializer=self._kernel_initializer,
            dtype=self.dtype_policy,
            name="key",
        )
        self.key_dense.build(inputs_shape)

        self.value_dense = keras.layers.EinsumDense(
            "bsd,kdh->bskh",
            output_shape=(None, self.num_key_value_heads, self.head_dim),
            kernel_initializer=self._kernel_initializer,
            dtype=self.dtype_policy,
            name="value",
        )
        self.value_dense.build(inputs_shape)

        self.dropout_layer = keras.layers.Dropout(
            rate=self.dropout,
            dtype=self.dtype_policy,
        )

        self.output_dense = keras.layers.EinsumDense(
            equation="btnh,nhd->btd",
            output_shape=(None, self.hidden_dim),
            kernel_initializer=self._kernel_initializer,
            dtype=self.dtype_policy,
            name="attention_output",
        )
        self.output_dense.build(
            (None, None, self.num_query_heads, self.head_dim)
        )
        self.softmax = keras.layers.Softmax(dtype="float32")

        self.rope_layer = RotaryEmbedding(
            max_wavelength=10_000.0, dtype=self.dtype_policy
        )

        self.built = True

    def _apply_rope(self, x, start_index):
        """Rope rotate q or k."""
        x = self.rope_layer(x, start_index=start_index)
        # Gemma uses a different layout for positional embeddings.
        # The transformation below ensures the embeddings are numerically
        # equivalent to the original gemma implementation.
        x = ops.reshape(
            ops.stack(ops.split(x, 2, axis=-1), axis=-1), ops.shape(x)
        )
        return x

    def _use_fused_attention_op(self):
        if not fused_attention_op_available():
            return False
        if self.dropout > 0.0:
            return False
        if running_on_gpu():
            # GPU never supports softcap in the fused op.
            if self.logit_soft_cap is not None:
                return False
            return gpu_supports_fused_attention_op()
        elif running_on_tpu():
            # TPU supports softcap with on keras >= 3.10.
            sig = inspect.signature(ops.dot_product_attention)
            return "attn_logits_soft_cap" in sig.parameters
        else:
            return False

    def _compute_attention(
        self,
        q,
        k,
        v,
        attention_mask,
        training=False,
        cache_update_index=0,
    ):
        if self.query_head_dim_normalize:
            query_normalization = 1 / np.sqrt(self.head_dim)
        else:
            query_normalization = 1 / np.sqrt(
                self.hidden_dim // self.num_query_heads
            )
<<<<<<< HEAD
        if self._use_fused_attention_op():
=======

        if self.use_sliding_window_attention and attention_mask is not None:
            attention_mask = self._mask_sliding_window(
                attention_mask,
                cache_update_index=cache_update_index,
            )

        if self._can_use_flash_attention():
>>>>>>> b9974443
            if attention_mask is not None:
                attention_mask = ops.expand_dims(attention_mask, axis=1)
                attention_mask = ops.cast(attention_mask, dtype="bool")
            # Only pass soft cap if needed as not all keras versions support.
            if self.logit_soft_cap:
                kwargs = {"attn_logits_soft_cap": self.logit_soft_cap}
            else:
                kwargs = {}
            return ops.dot_product_attention(
                query=q,
                key=k,
                value=v,
                mask=attention_mask,
                scale=query_normalization,
                **kwargs,
            )

        q *= ops.cast(query_normalization, dtype=q.dtype)
        q_shape = ops.shape(q)
        q = ops.reshape(
            q,
            (
                *q_shape[:-2],
                self.num_key_value_heads,
                self.num_query_heads // self.num_key_value_heads,
                q_shape[-1],
            ),
        )
        b, q_len, _, _, h = ops.shape(q)

        # Fallback to standard attention if flash attention is disabled
        attention_logits = ops.einsum("btkgh,bskh->bkgts", q, k)
        if self.logit_soft_cap is not None:
            attention_logits = ops.divide(attention_logits, self.logit_soft_cap)
            attention_logits = ops.multiply(
                ops.tanh(attention_logits), self.logit_soft_cap
            )

        if attention_mask is not None:
            attention_mask = attention_mask[:, None, None, :, :]
        orig_dtype = attention_logits.dtype
        attention_softmax = self.softmax(attention_logits, mask=attention_mask)
        attention_softmax = ops.cast(attention_softmax, orig_dtype)

        if self.dropout:
            attention_softmax = self.dropout_layer(
                attention_softmax, training=training
            )

        results = ops.einsum("bkgts,bskh->btkgh", attention_softmax, v)
        return ops.reshape(results, (b, q_len, self.num_query_heads, h))

    def _mask_sliding_window(
        self,
        attention_mask,
        cache_update_index=0,
    ):
        batch_size, query_len, key_len = ops.shape(attention_mask)
        # Compute the sliding window for square attention.
        all_ones = ops.ones((key_len, key_len), "bool")
        if keras.config.backend() == "tensorflow":
            # TODO: trui/tril has issues with dynamic shape on the tensorflow
            # backend. We should fix, but use `band_part` for now.
            import tensorflow as tf

            band_size = ops.minimum(key_len, self.sliding_window_size - 1)
            band_size = ops.cast(band_size, "int32")
            sliding_mask = tf.linalg.band_part(all_ones, band_size, band_size)
        else:
            sliding_mask = ops.triu(
                all_ones, -1 * self.sliding_window_size + 1
            ) * ops.tril(all_ones, self.sliding_window_size - 1)
        # Slice the window for short queries during generation.
        start = (cache_update_index, 0)
        sliding_mask = ops.slice(sliding_mask, start, (query_len, key_len))
        sliding_mask = ops.expand_dims(sliding_mask, 0)
        return ops.logical_and(attention_mask, ops.cast(sliding_mask, "bool"))

    def call(
        self,
        x,
        attention_mask=None,
        cache=None,
        cache_update_index=0,
        training=False,
    ):
        query = self.query_dense(x)
        query = self._apply_rope(query, cache_update_index)

        if cache is not None:
            key_cache = cache[:, 0, ...]
            value_cache = cache[:, 1, ...]
            key_update = self.key_dense(x)
            key_update = self._apply_rope(key_update, cache_update_index)
            value_update = self.value_dense(x)
            start = [0, cache_update_index, 0, 0]
            key = ops.slice_update(key_cache, start, key_update)
            value = ops.slice_update(value_cache, start, value_update)
            cache = ops.stack((key, value), axis=1)
        else:
            key = self.key_dense(x)
            key = self._apply_rope(key, cache_update_index)
            value = self.value_dense(x)

        attention_vec = self._compute_attention(
            query,
            key,
            value,
            attention_mask,
            training=training,
            cache_update_index=cache_update_index,
        )

        # Wipe attn vec if there are no attended tokens.
        no_attended_tokens = ops.all(
            ops.equal(attention_mask, 0), axis=-1, keepdims=True
        )[..., None]
        attention_vec = ops.where(
            no_attended_tokens, ops.zeros_like(attention_vec), attention_vec
        )

        attention_output = self.output_dense(attention_vec)

        if cache is not None:
            return attention_output, cache
        return attention_output

    def compute_output_shape(self, input_shape):
        return input_shape<|MERGE_RESOLUTION|>--- conflicted
+++ resolved
@@ -140,9 +140,6 @@
             query_normalization = 1 / np.sqrt(
                 self.hidden_dim // self.num_query_heads
             )
-<<<<<<< HEAD
-        if self._use_fused_attention_op():
-=======
 
         if self.use_sliding_window_attention and attention_mask is not None:
             attention_mask = self._mask_sliding_window(
@@ -150,8 +147,7 @@
                 cache_update_index=cache_update_index,
             )
 
-        if self._can_use_flash_attention():
->>>>>>> b9974443
+        if self._use_fused_attention_op():
             if attention_mask is not None:
                 attention_mask = ops.expand_dims(attention_mask, axis=1)
                 attention_mask = ops.cast(attention_mask, dtype="bool")
