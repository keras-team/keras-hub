import keras

from keras_hub.src.api_export import keras_hub_export
from keras_hub.src.models.backbone import Backbone
from keras_hub.src.models.vit.vit_layers import ViTEncoder
from keras_hub.src.models.vit.vit_layers import ViTPatchingAndEmbedding
from keras_hub.src.utils.keras_utils import standardize_data_format


@keras_hub_export("keras_hub.models.ViTBackbone")
class ViTBackbone(Backbone):
    """Vision Transformer (ViT) backbone.

    This backbone implements the Vision Transformer architecture as described in
    [An Image is Worth 16x16 Words: Transformers for Image Recognition at Scale](https://arxiv.org/abs/2010.11929).
    It transforms the input image into a sequence of patches, embeds them, and
    then processes them through a series of Transformer encoder layers.

    Args:
        image_shape: A tuple or list of 3 integers representing the shape of the
<<<<<<< HEAD
            input image `(height, width, channels)`, `height` and `width` must
            be equal.
        patch_size: (int, int). The size of each image patch, the input image
            will be divided into patches of shape
=======
            input image `(height, width, channels)`.
        patch_size: int or (int, int). The size of each image patch, the input
            image will be divided into patches of shape
>>>>>>> 449144a1
            `(patch_size_h, patch_size_w)`.
        num_layers: int. The number of transformer encoder layers.
        num_heads: int. specifying the number of attention heads in each
            Transformer encoder layer.
        hidden_dim: int. The dimensionality of the hidden representations.
        mlp_dim: int. The dimensionality of the intermediate MLP layer in
            each Transformer encoder layer.
        dropout_rate: float. The dropout rate for the Transformer encoder
            layers.
        attention_dropout: float. The dropout rate for the attention mechanism
            in each Transformer encoder layer.
        layer_norm_epsilon: float. Value used for numerical stability in
            layer normalization.
        use_mha_bias: bool. Whether to use bias in the multi-head
            attention layers.
        use_mlp_bias: bool. Whether to use bias in the MLP layers.
        use_class_token: bool. Whether to use class token to be part of
            patch embedding. Defaults to `True`.
        use_patch_bias: bool. Whether to use bias in Conv2d of patch embedding
            layer. Defaults to `True`.
        data_format: str.  `"channels_last"` or `"channels_first"`, specifying
            the data format for the input image. If `None`, defaults to
            `"channels_last"`.
        dtype: The dtype of the layer weights. Defaults to None.
        **kwargs: Additional keyword arguments to be passed to the parent
            `Backbone` class.
    """

    def __init__(
        self,
        image_shape,
        patch_size,
        num_layers,
        num_heads,
        hidden_dim,
        mlp_dim,
        dropout_rate=0.0,
        attention_dropout=0.0,
        layer_norm_epsilon=1e-6,
        use_mha_bias=True,
        use_mlp_bias=True,
        use_class_token=True,
        use_patch_bias=True,
        data_format=None,
        dtype=None,
        **kwargs,
    ):
        # === Laters ===
        data_format = standardize_data_format(data_format)
        h_axis, w_axis, channels_axis = (
            (-3, -2, -1) if data_format == "channels_last" else (-2, -1, -3)
        )
        # Check that the input image is well specified.
        if image_shape[h_axis] is None or image_shape[w_axis] is None:
            raise ValueError(
                f"Image shape must have defined height and width. Found `None` "
                f"at index {h_axis} (height) or {w_axis} (width). "
                f"Image shape: {image_shape}"
            )

<<<<<<< HEAD
=======
        if isinstance(patch_size, int):
            patch_size = (patch_size, patch_size)

>>>>>>> 449144a1
        if image_shape[h_axis] % patch_size[0] != 0:
            raise ValueError(
                f"Input height {image_shape[h_axis]} should be divisible by "
                f"patch size {patch_size[0]}."
            )

        if image_shape[w_axis] % patch_size[1] != 0:
            raise ValueError(
                f"Input width {image_shape[h_axis]} should be divisible by "
                f"patch size {patch_size[1]}."
            )

        num_channels = image_shape[channels_axis]

        # === Functional Model ===
        inputs = keras.layers.Input(shape=image_shape, name="images")

        x = ViTPatchingAndEmbedding(
            image_size=(image_shape[h_axis], image_shape[w_axis]),
            patch_size=patch_size,
            hidden_dim=hidden_dim,
            num_channels=num_channels,
            use_class_token=use_class_token,
            use_patch_bias=use_patch_bias,
            data_format=data_format,
            dtype=dtype,
            name="vit_patching_and_embedding",
        )(inputs)

        output = ViTEncoder(
            num_layers=num_layers,
            num_heads=num_heads,
            hidden_dim=hidden_dim,
            mlp_dim=mlp_dim,
            dropout_rate=dropout_rate,
            attention_dropout=attention_dropout,
            layer_norm_epsilon=layer_norm_epsilon,
            use_mha_bias=use_mha_bias,
            use_mlp_bias=use_mlp_bias,
            dtype=dtype,
            name="vit_encoder",
        )(x)

        super().__init__(
            inputs=inputs,
            outputs=output,
            dtype=dtype,
            **kwargs,
        )

        # === Config ===
        self.image_shape = image_shape
        self.patch_size = patch_size
        self.num_layers = num_layers
        self.num_heads = num_heads
        self.hidden_dim = hidden_dim
        self.mlp_dim = mlp_dim
        self.dropout_rate = dropout_rate
        self.attention_dropout = attention_dropout
        self.layer_norm_epsilon = layer_norm_epsilon
        self.use_mha_bias = use_mha_bias
        self.use_mlp_bias = use_mlp_bias
        self.use_class_token = use_class_token
        self.use_patch_bias = use_patch_bias
        self.data_format = data_format

    def get_config(self):
        config = super().get_config()
        config.update(
            {
                "image_shape": self.image_shape,
                "patch_size": self.patch_size,
                "num_layers": self.num_layers,
                "num_heads": self.num_heads,
                "hidden_dim": self.hidden_dim,
                "mlp_dim": self.mlp_dim,
                "dropout_rate": self.dropout_rate,
                "attention_dropout": self.attention_dropout,
                "layer_norm_epsilon": self.layer_norm_epsilon,
                "use_mha_bias": self.use_mha_bias,
                "use_mlp_bias": self.use_mlp_bias,
                "use_class_token": self.use_class_token,
                "use_patch_bias": self.use_patch_bias,
            }
        )
        return config<|MERGE_RESOLUTION|>--- conflicted
+++ resolved
@@ -18,16 +18,9 @@
 
     Args:
         image_shape: A tuple or list of 3 integers representing the shape of the
-<<<<<<< HEAD
-            input image `(height, width, channels)`, `height` and `width` must
-            be equal.
-        patch_size: (int, int). The size of each image patch, the input image
-            will be divided into patches of shape
-=======
             input image `(height, width, channels)`.
         patch_size: int or (int, int). The size of each image patch, the input
             image will be divided into patches of shape
->>>>>>> 449144a1
             `(patch_size_h, patch_size_w)`.
         num_layers: int. The number of transformer encoder layers.
         num_heads: int. specifying the number of attention heads in each
@@ -88,12 +81,9 @@
                 f"Image shape: {image_shape}"
             )
 
-<<<<<<< HEAD
-=======
         if isinstance(patch_size, int):
             patch_size = (patch_size, patch_size)
 
->>>>>>> 449144a1
         if image_shape[h_axis] % patch_size[0] != 0:
             raise ValueError(
                 f"Input height {image_shape[h_axis]} should be divisible by "
