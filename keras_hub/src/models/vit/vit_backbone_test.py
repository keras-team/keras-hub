import pytest
from keras import ops

from keras_hub.src.models.vit.vit_backbone import ViTBackbone
from keras_hub.src.tests.test_case import TestCase


class ViTBackboneTest(TestCase):
    def setUp(self):
        self.init_kwargs = {
            "image_shape": (28, 28, 3),
            "patch_size": (4, 4),
            "num_layers": 3,
            "hidden_dim": 48,
            "num_heads": 6,
            "mlp_dim": 48 * 4,
            "use_mha_bias": True,
        }
        self.input_size = 28
        self.input_data = ops.ones((2, self.input_size, self.input_size, 3))

    def test_backbone_basics(self):
        self.run_backbone_test(
            cls=ViTBackbone,
            init_kwargs={**self.init_kwargs},
            input_data=self.input_data,
            expected_output_shape=(2, 50, 48),
        )

<<<<<<< HEAD
    def test_backbone_basics_withou_class_token(self):
=======
    def test_backbone_basics_without_class_token(self):
>>>>>>> 449144a1
        self.init_kwargs["use_class_token"] = False
        self.run_backbone_test(
            cls=ViTBackbone,
            init_kwargs={**self.init_kwargs},
            input_data=self.input_data,
            expected_output_shape=(2, 49, 48),
        )

    @pytest.mark.large
    def test_saved_model(self):
        self.run_model_saving_test(
            cls=ViTBackbone,
            init_kwargs=self.init_kwargs,
            input_data=self.input_data,
        )<|MERGE_RESOLUTION|>--- conflicted
+++ resolved
@@ -27,11 +27,7 @@
             expected_output_shape=(2, 50, 48),
         )
 
-<<<<<<< HEAD
-    def test_backbone_basics_withou_class_token(self):
-=======
     def test_backbone_basics_without_class_token(self):
->>>>>>> 449144a1
         self.init_kwargs["use_class_token"] = False
         self.run_backbone_test(
             cls=ViTBackbone,
