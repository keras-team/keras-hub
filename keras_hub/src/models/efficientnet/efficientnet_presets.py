"""EfficientNet preset configurations."""

backbone_presets = {
    "efficientnet_b0_ra_imagenet": {
        "metadata": {
            "description": (
                "EfficientNet B0 model pre-trained on the ImageNet 1k dataset "
                "with RandAugment recipe."
            ),
            "params": 5288548,
            "official_name": "EfficientNet",
            "path": "efficientnet",
            "model_card": "https://arxiv.org/abs/1905.11946",
        },
        "kaggle_handle": "kaggle://keras/efficientnet/keras/efficientnet_b0_ra_imagenet/1",
<<<<<<< HEAD
    },
    "efficientnet_b0_ra4_e3600_r224_imagenet": {
        "metadata": {
            "description": (
                "EfficientNet B0 model pre-trained on the ImageNet 1k dataset by"
                " Ross Wightman. Trained with timm scripts using hyper-parameters"
                " inspired by the MobileNet-V4 small, mixed with go-to hparams "
                'from timm and "ResNet Strikes Back".'
            ),
            "params": 5288548,
            "official_name": "EfficientNet",
            "path": "efficientnet",
            "model_card": "https://arxiv.org/abs/1905.11946",
        },
        "kaggle_handle": "kaggle://keras/efficientnet/keras/efficientnet_b0_ra4_e3600_r224_imagenet/1",
=======
>>>>>>> 0756fb41
    },
    "efficientnet_b1_ft_imagenet": {
        "metadata": {
            "description": (
<<<<<<< HEAD
                "EfficientNet B1 model pre-trained on the ImageNet 1k dataset."
            ),
            "params": 7794184,
            "official_name": "EfficientNet",
            "path": "efficientnet",
            "model_card": "https://arxiv.org/abs/1905.11946",
        },
        "kaggle_handle": "kaggle://keras/efficientnet/keras/efficientnet_b1_ft_imagenet/1",
    },
    "efficientnet_b1_ra4_e3600_r240_imagenet": {
        "metadata": {
            "description": (
                "EfficientNet B1 model pre-trained on the ImageNet 1k dataset by"
                " Ross Wightman. Trained with timm scripts using hyper-parameters"
                " inspired by the MobileNet-V4 small, mixed with go-to hparams "
                'from timm and "ResNet Strikes Back".'
=======
                "EfficientNet B1 model fine-tuned on the ImageNet 1k dataset."
>>>>>>> 0756fb41
            ),
            "params": 7794184,
            "official_name": "EfficientNet",
            "path": "efficientnet",
            "model_card": "https://arxiv.org/abs/1905.11946",
        },
<<<<<<< HEAD
        "kaggle_handle": "kaggle://keras/efficientnet/keras/efficientnet_b1_ra4_e3600_r240_imagenet/1",
    },
    "efficientnet_b2_ra_imagenet": {
        "metadata": {
            "description": (
                "EfficientNet B2 model pre-trained on the ImageNet 1k dataset "
                "with RandAugment recipe."
            ),
            "params": 9109994,
=======
        "kaggle_handle": "kaggle://keras/efficientnet/keras/efficientnet_b1_ft_imagenet/1",
    },
    "efficientnet_el_ra_imagenet": {
        "metadata": {
            "description": (
                "EfficientNet-EdgeTPU Large model trained on the ImageNet 1k "
                "dataset with RandAugment recipe."
            ),
            "params": 10589712,
>>>>>>> 0756fb41
            "official_name": "EfficientNet",
            "path": "efficientnet",
            "model_card": "https://arxiv.org/abs/1905.11946",
        },
<<<<<<< HEAD
        "kaggle_handle": "kaggle://keras/efficientnet/keras/efficientnet_b2_ra_imagenet/1",
    },
    "efficientnet_b3_ra2_imagenet": {
        "metadata": {
            "description": (
                "EfficientNet B3 model pre-trained on the ImageNet 1k dataset "
                "with RandAugment2 recipe."
            ),
            "params": 12233232,
=======
        "kaggle_handle": "kaggle://keras/efficientnet/keras/efficientnet_el_ra_imagenet/1",
    },
    "efficientnet_em_ra2_imagenet": {
        "metadata": {
            "description": (
                "EfficientNet-EdgeTPU Medium model trained on the ImageNet 1k "
                "dataset with RandAugment2 recipe."
            ),
            "params": 6899496,
>>>>>>> 0756fb41
            "official_name": "EfficientNet",
            "path": "efficientnet",
            "model_card": "https://arxiv.org/abs/1905.11946",
        },
<<<<<<< HEAD
        "kaggle_handle": "kaggle://keras/efficientnet/keras/efficientnet_b3_ra2_imagenet/1",
    },
    "efficientnet_b4_ra2_imagenet": {
        "metadata": {
            "description": (
                "EfficientNet B4 model pre-trained on the ImageNet 1k dataset "
                "with RandAugment2 recipe."
            ),
            "params": 19341616,
=======
        "kaggle_handle": "kaggle://keras/efficientnet/keras/efficientnet_em_ra2_imagenet/1",
    },
    "efficientnet_es_ra_imagenet": {
        "metadata": {
            "description": (
                "EfficientNet-EdgeTPU Small model trained on the ImageNet 1k "
                "dataset with RandAugment recipe."
            ),
            "params": 5438392,
>>>>>>> 0756fb41
            "official_name": "EfficientNet",
            "path": "efficientnet",
            "model_card": "https://arxiv.org/abs/1905.11946",
        },
<<<<<<< HEAD
        "kaggle_handle": "kaggle://keras/efficientnet/keras/efficientnet_b4_ra2_imagenet/1",
    },
    "efficientnet_b5_sw_imagenet": {
        "metadata": {
            "description": (
                "EfficientNet B5 model pre-trained on the ImageNet 12k dataset "
                "by Ross Wightman. Based on Swin Transformer train / pretrain "
                "recipe with modifications (related to both DeiT and ConvNeXt recipes)."
            ),
            "params": 30389784,
            "official_name": "EfficientNet",
            "path": "efficientnet",
            "model_card": "https://arxiv.org/abs/1905.11946",
        },
        "kaggle_handle": "kaggle://keras/efficientnet/keras/efficientnet_b5_sw_imagenet/1",
    },
    "efficientnet_b5_sw_ft_imagenet": {
        "metadata": {
            "description": (
                "EfficientNet B5 model pre-trained on the ImageNet 12k dataset "
                "and fine-tuned on ImageNet-1k by Ross Wightman. Based on Swin "
                "Transformer train / pretrain recipe with modifications "
                "(related to both DeiT and ConvNeXt recipes)."
            ),
            "params": 30389784,
            "official_name": "EfficientNet",
            "path": "efficientnet",
            "model_card": "https://arxiv.org/abs/1905.11946",
        },
        "kaggle_handle": "kaggle://keras/efficientnet/keras/efficientnet_b5_sw_ft_imagenet/1",
=======
        "kaggle_handle": "kaggle://keras/efficientnet/keras/efficientnet_es_ra_imagenet/1",
>>>>>>> 0756fb41
    },
}<|MERGE_RESOLUTION|>--- conflicted
+++ resolved
@@ -13,7 +13,6 @@
             "model_card": "https://arxiv.org/abs/1905.11946",
         },
         "kaggle_handle": "kaggle://keras/efficientnet/keras/efficientnet_b0_ra_imagenet/1",
-<<<<<<< HEAD
     },
     "efficientnet_b0_ra4_e3600_r224_imagenet": {
         "metadata": {
@@ -29,13 +28,10 @@
             "model_card": "https://arxiv.org/abs/1905.11946",
         },
         "kaggle_handle": "kaggle://keras/efficientnet/keras/efficientnet_b0_ra4_e3600_r224_imagenet/1",
-=======
->>>>>>> 0756fb41
     },
     "efficientnet_b1_ft_imagenet": {
         "metadata": {
             "description": (
-<<<<<<< HEAD
                 "EfficientNet B1 model pre-trained on the ImageNet 1k dataset."
             ),
             "params": 7794184,
@@ -52,16 +48,12 @@
                 " Ross Wightman. Trained with timm scripts using hyper-parameters"
                 " inspired by the MobileNet-V4 small, mixed with go-to hparams "
                 'from timm and "ResNet Strikes Back".'
-=======
-                "EfficientNet B1 model fine-tuned on the ImageNet 1k dataset."
->>>>>>> 0756fb41
             ),
             "params": 7794184,
             "official_name": "EfficientNet",
             "path": "efficientnet",
             "model_card": "https://arxiv.org/abs/1905.11946",
         },
-<<<<<<< HEAD
         "kaggle_handle": "kaggle://keras/efficientnet/keras/efficientnet_b1_ra4_e3600_r240_imagenet/1",
     },
     "efficientnet_b2_ra_imagenet": {
@@ -71,22 +63,6 @@
                 "with RandAugment recipe."
             ),
             "params": 9109994,
-=======
-        "kaggle_handle": "kaggle://keras/efficientnet/keras/efficientnet_b1_ft_imagenet/1",
-    },
-    "efficientnet_el_ra_imagenet": {
-        "metadata": {
-            "description": (
-                "EfficientNet-EdgeTPU Large model trained on the ImageNet 1k "
-                "dataset with RandAugment recipe."
-            ),
-            "params": 10589712,
->>>>>>> 0756fb41
-            "official_name": "EfficientNet",
-            "path": "efficientnet",
-            "model_card": "https://arxiv.org/abs/1905.11946",
-        },
-<<<<<<< HEAD
         "kaggle_handle": "kaggle://keras/efficientnet/keras/efficientnet_b2_ra_imagenet/1",
     },
     "efficientnet_b3_ra2_imagenet": {
@@ -96,22 +72,6 @@
                 "with RandAugment2 recipe."
             ),
             "params": 12233232,
-=======
-        "kaggle_handle": "kaggle://keras/efficientnet/keras/efficientnet_el_ra_imagenet/1",
-    },
-    "efficientnet_em_ra2_imagenet": {
-        "metadata": {
-            "description": (
-                "EfficientNet-EdgeTPU Medium model trained on the ImageNet 1k "
-                "dataset with RandAugment2 recipe."
-            ),
-            "params": 6899496,
->>>>>>> 0756fb41
-            "official_name": "EfficientNet",
-            "path": "efficientnet",
-            "model_card": "https://arxiv.org/abs/1905.11946",
-        },
-<<<<<<< HEAD
         "kaggle_handle": "kaggle://keras/efficientnet/keras/efficientnet_b3_ra2_imagenet/1",
     },
     "efficientnet_b4_ra2_imagenet": {
@@ -121,22 +81,6 @@
                 "with RandAugment2 recipe."
             ),
             "params": 19341616,
-=======
-        "kaggle_handle": "kaggle://keras/efficientnet/keras/efficientnet_em_ra2_imagenet/1",
-    },
-    "efficientnet_es_ra_imagenet": {
-        "metadata": {
-            "description": (
-                "EfficientNet-EdgeTPU Small model trained on the ImageNet 1k "
-                "dataset with RandAugment recipe."
-            ),
-            "params": 5438392,
->>>>>>> 0756fb41
-            "official_name": "EfficientNet",
-            "path": "efficientnet",
-            "model_card": "https://arxiv.org/abs/1905.11946",
-        },
-<<<<<<< HEAD
         "kaggle_handle": "kaggle://keras/efficientnet/keras/efficientnet_b4_ra2_imagenet/1",
     },
     "efficientnet_b5_sw_imagenet": {
@@ -167,8 +111,45 @@
             "model_card": "https://arxiv.org/abs/1905.11946",
         },
         "kaggle_handle": "kaggle://keras/efficientnet/keras/efficientnet_b5_sw_ft_imagenet/1",
-=======
+    },
+    "efficientnet_el_ra_imagenet": {
+        "metadata": {
+            "description": (
+                "EfficientNet-EdgeTPU Large model trained on the ImageNet 1k "
+                "dataset with RandAugment recipe."
+            ),
+            "params": 10589712,
+            "official_name": "EfficientNet",
+            "path": "efficientnet",
+            "model_card": "https://arxiv.org/abs/1905.11946",
+        },
+        "kaggle_handle": "kaggle://keras/efficientnet/keras/efficientnet_el_ra_imagenet/1",
+    },
+    
+    "efficientnet_em_ra2_imagenet": {
+        "metadata": {
+            "description": (
+                "EfficientNet-EdgeTPU Medium model trained on the ImageNet 1k "
+                "dataset with RandAugment2 recipe."
+            ),
+            "params": 6899496,
+            "official_name": "EfficientNet",
+            "path": "efficientnet",
+            "model_card": "https://arxiv.org/abs/1905.11946",
+        },
+        "kaggle_handle": "kaggle://keras/efficientnet/keras/efficientnet_em_ra2_imagenet/1",
+    },
+    "efficientnet_es_ra_imagenet": {
+        "metadata": {
+            "description": (
+                "EfficientNet-EdgeTPU Small model trained on the ImageNet 1k "
+                "dataset with RandAugment recipe."
+            ),
+            "params": 5438392,
+            "official_name": "EfficientNet",
+            "path": "efficientnet",
+            "model_card": "https://arxiv.org/abs/1905.11946",
+        },
         "kaggle_handle": "kaggle://keras/efficientnet/keras/efficientnet_es_ra_imagenet/1",
->>>>>>> 0756fb41
     },
 }