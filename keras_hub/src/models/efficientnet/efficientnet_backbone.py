import math

import keras

from keras_hub.src.api_export import keras_hub_export
from keras_hub.src.models.efficientnet.convbnact import ConvBNActBlock
from keras_hub.src.models.efficientnet.fusedmbconv import FusedMBConvBlock
from keras_hub.src.models.efficientnet.mbconv import MBConvBlock
from keras_hub.src.models.feature_pyramid_backbone import FeaturePyramidBackbone


@keras_hub_export("keras_hub.models.EfficientNetBackbone")
class EfficientNetBackbone(FeaturePyramidBackbone):
    """An EfficientNet backbone model.

    This class encapsulates the architectures for both EfficientNetV1 and
    EfficientNetV2. EfficientNetV2 uses Fused-MBConv Blocks and Neural
    Architecture Search (NAS) to make models sizes much smaller while still
    improving overall model quality.

    References:
    - [EfficientNet: Rethinking Model Scaling for Convolutional Neural Networks]
        (https://arxiv.org/abs/1905.11946) (ICML 2019)
    - [Based on the original keras.applications EfficientNet]
        (https://github.com/keras-team/keras/blob/master/keras/applications/efficientnet.py)
    - [EfficientNetV2: Smaller Models and Faster Training]
        (https://arxiv.org/abs/2104.00298) (ICML 2021)

    Args:
        width_coefficient: float, scaling coefficient for network width.
        depth_coefficient: float, scaling coefficient for network depth.
        dropout: float, dropout rate at skip connections. The default
            value is set to 0.2.
        depth_divisor: integer, a unit of network width. The default value is
            set to 8.
        activation: activation function to use between each convolutional layer.
        input_shape: optional shape tuple, it should have exactly 3 input
            channels.
        stackwise_kernel_sizes:  list of ints, the kernel sizes used for each
            conv block.
        stackwise_num_repeats: list of ints, number of times to repeat each
            conv block.
        stackwise_input_filters: list of ints, number of input filters for
            each conv block.
        stackwise_output_filters: list of ints, number of output filters for
            each stack in the conv blocks model.
        stackwise_expansion_ratios: list of floats, expand ratio passed to the
            squeeze and excitation blocks.
        stackwise_strides: list of ints, stackwise_strides for each conv block.
        stackwise_squeeze_and_excite_ratios: list of ints, the squeeze and
            excite ratios passed to the squeeze and excitation blocks.
        stackwise_block_types: list of strings.  Each value is either 'v1',
            'unfused' or 'fused' depending on the desired blocks.  'v1' uses the
            original efficientnet block. FusedMBConvBlock is similar to
            MBConvBlock, but instead of using a depthwise convolution and a 1x1
            output convolution blocks fused blocks use a single 3x3 convolution
            block.
        stackwise_force_input_filters: list of ints, overrides
            stackwise_input_filters if > 0. Primarily used to parameterize stem
            filters (usually stackwise_input_filters[0]) differrently than stack
            input filters.
        stackwise_nores_option: list of bools, toggles if residiual connection
            is not used. If False (default), the stack will use residual
            connections, otherwise not.
        min_depth: integer, minimum number of filters. Can be None and ignored
            if use_depth_divisor_as_min_depth is set to True.
        include_initial_padding: bool, whether to include initial zero padding
            (as per v1).
        use_depth_divisor_as_min_depth: bool, whether to use depth_divisor as
            the minimum depth instead of min_depth (as per v1).
        cap_round_filter_decrease: bool, whether to cap the max decrease in the
            number of filters the rounding process potentially produces
            (as per v1).
        stem_conv_padding: str, can be 'same' or 'valid'. Padding for the stem.
        batch_norm_momentum: float, momentum for the moving average calcualtion
            in the batch normalization layers.
        batch_norm_epsilon: float, epsilon for batch norm calcualtions. Used
            in denominator for calculations to prevent divide by 0 errors.

    Example:
    ```python
    # You can customize the EfficientNet architecture:
    model = EfficientNetBackbone(
        stackwise_kernel_sizes=[3, 3, 3, 3, 3, 3],
        stackwise_num_repeats=[2, 4, 4, 6, 9, 15],
        stackwise_input_filters=[24, 24, 48, 64, 128, 160],
        stackwise_output_filters=[24, 48, 64, 128, 160, 256],
        stackwise_expansion_ratios=[1, 4, 4, 4, 6, 6],
        stackwise_squeeze_and_excite_ratios=[0.0, 0.0, 0, 0.25, 0.25, 0.25],
        stackwise_strides=[1, 2, 2, 2, 1, 2],
        stackwise_block_types=[["fused"] * 3 + ["unfused"] * 3],
        width_coefficient=1.0,
        depth_coefficient=1.0,
    )
    images = np.ones((1, 256, 256, 3))
    outputs = efficientnet.predict(images)
    ```
    """

    def __init__(
        self,
        *,
        width_coefficient,
        depth_coefficient,
        stackwise_kernel_sizes,
        stackwise_num_repeats,
        stackwise_input_filters,
        stackwise_output_filters,
        stackwise_expansion_ratios,
        stackwise_squeeze_and_excite_ratios,
        stackwise_strides,
        stackwise_block_types,
        stackwise_force_input_filters=[0] * 7,
        stackwise_nores_option=[False] * 7,
        dropout=0.2,
        depth_divisor=8,
        min_depth=8,
        input_shape=(None, None, 3),
        data_format="channels_last",
        activation="swish",
        include_stem_padding=True,
        use_depth_divisor_as_min_depth=False,
        cap_round_filter_decrease=False,
        stem_conv_padding="valid",
        batch_norm_momentum=0.9,
        batch_norm_epsilon=1e-5,
        projection_activation=None,
        num_features=1280,
        **kwargs,
    ):
        image_input = keras.layers.Input(shape=input_shape)

        x = image_input  # Intermediate result.
        if include_stem_padding:
            x = keras.layers.ZeroPadding2D(
                padding=(1, 1),
                name="stem_conv_pad",
            )(x)

        # Build stem
        stem_filters = round_filters(
            filters=stackwise_input_filters[0],
            width_coefficient=width_coefficient,
            min_depth=min_depth,
            depth_divisor=depth_divisor,
            use_depth_divisor_as_min_depth=use_depth_divisor_as_min_depth,
            cap_round_filter_decrease=cap_round_filter_decrease,
        )

        x = keras.layers.Conv2D(
            filters=stem_filters,
            kernel_size=3,
            strides=2,
            padding=stem_conv_padding,
            data_format=data_format,
            use_bias=False,
            kernel_initializer=conv_kernel_initializer(),
            name="stem_conv",
        )(x)

        x = keras.layers.BatchNormalization(
            momentum=batch_norm_momentum,
            epsilon=batch_norm_epsilon,
            name="stem_bn",
        )(x)
        x = keras.layers.Activation(activation, name="stem_activation")(x)

        # Build blocks
        block_id = 0
        blocks = float(sum(stackwise_num_repeats))

        self._pyramid_outputs = {}
        curr_pyramid_level = 1

        num_stacks = len(stackwise_kernel_sizes)

        if isinstance(depth_coefficient, tuple):
            assert len(depth_coefficient) == num_stacks
        else:
            depth_coefficient = (depth_coefficient,) * num_stacks
            dc_originally_scalar = True

        for i in range(num_stacks):
            num_repeats = stackwise_num_repeats[i]
            input_filters = stackwise_input_filters[i]
            output_filters = stackwise_output_filters[i]
            force_input_filters = stackwise_force_input_filters[i]
            nores = stackwise_nores_option[i]
<<<<<<< HEAD
            stack_depth_coefficient = depth_coefficient[i]
=======
>>>>>>> 0810a825

            # Update block input and output filters based on depth multiplier.
            input_filters = round_filters(
                filters=input_filters,
                width_coefficient=width_coefficient,
                min_depth=min_depth,
                depth_divisor=depth_divisor,
                use_depth_divisor_as_min_depth=use_depth_divisor_as_min_depth,
                cap_round_filter_decrease=cap_round_filter_decrease,
            )
            output_filters = round_filters(
                filters=output_filters,
                width_coefficient=width_coefficient,
                min_depth=min_depth,
                depth_divisor=depth_divisor,
                use_depth_divisor_as_min_depth=use_depth_divisor_as_min_depth,
                cap_round_filter_decrease=cap_round_filter_decrease,
            )

            repeats = round_repeats(
                repeats=num_repeats,
                depth_coefficient=stack_depth_coefficient,
            )
            strides = stackwise_strides[i]
            squeeze_and_excite_ratio = stackwise_squeeze_and_excite_ratios[i]

            for j in range(repeats):
                # The first block needs to take care of stride and filter size
                # increase.
                if j > 0:
                    strides = 1
                    input_filters = output_filters

                if strides != 1:
                    self._pyramid_outputs[f"P{curr_pyramid_level}"] = x
                    curr_pyramid_level += 1

                if force_input_filters > 0:
                    input_filters = round_filters(
                        filters=force_input_filters,
                        width_coefficient=width_coefficient,
                        min_depth=min_depth,
                        depth_divisor=depth_divisor,
                        use_depth_divisor_as_min_depth=use_depth_divisor_as_min_depth,
                        cap_round_filter_decrease=cap_round_filter_decrease,
                    )

                # 97 is the start of the lowercase alphabet.
                letter_identifier = chr(j + 97)
                stackwise_block_type = stackwise_block_types[i]
                block_name = f"block{i + 1}{letter_identifier}_"
                if stackwise_block_type == "v1":
                    x = self._apply_efficientnet_block(
                        inputs=x,
                        filters_in=input_filters,
                        filters_out=output_filters,
                        kernel_size=stackwise_kernel_sizes[i],
                        strides=strides,
                        data_format=data_format,
                        expand_ratio=stackwise_expansion_ratios[i],
                        se_ratio=squeeze_and_excite_ratio,
                        activation=activation,
                        projection_activation=projection_activation,
                        dropout=dropout * block_id / blocks,
                        batch_norm_epsilon=batch_norm_epsilon,
                        name=block_name,
                    )
                elif stackwise_block_type in ("fused", "unfused"):
                    block = get_conv_constructor(stackwise_block_type)(
                        input_filters=input_filters,
                        output_filters=output_filters,
                        expand_ratio=stackwise_expansion_ratios[i],
                        kernel_size=stackwise_kernel_sizes[i],
                        strides=strides,
                        data_format=data_format,
                        se_ratio=squeeze_and_excite_ratio,
                        activation=activation,
                        dropout=dropout * block_id / blocks,
                        batch_norm_momentum=batch_norm_momentum,
                        batch_norm_epsilon=batch_norm_epsilon,
                        nores=nores,
<<<<<<< HEAD
                        name=block_name,
                    )
                    x = block(x)
                else:  # cba block
                    block = ConvBNActBlock(
                        input_filters=input_filters,
                        output_filters=output_filters,
                        kernel_size=stackwise_kernel_sizes[i],
                        strides=strides,
                        data_format=data_format,
                        activation=activation,
                        dropout=dropout * block_id / blocks,
                        batch_norm_momentum=batch_norm_momentum,
                        batch_norm_epsilon=batch_norm_epsilon,
                        nores=nores,
=======
>>>>>>> 0810a825
                        name=block_name,
                    )
                    x = block(x)
                block_id += 1

        # Build top
        top_filters = round_filters(
            filters=num_features,
            width_coefficient=width_coefficient,
            min_depth=min_depth,
            depth_divisor=depth_divisor,
            use_depth_divisor_as_min_depth=use_depth_divisor_as_min_depth,
            cap_round_filter_decrease=cap_round_filter_decrease,
        )

        x = keras.layers.Conv2D(
            filters=top_filters,
            kernel_size=1,
            strides=1,
            padding="same",
            data_format="channels_last",
            kernel_initializer=conv_kernel_initializer(),
            use_bias=False,
            name="top_conv",
        )(x)
        x = keras.layers.BatchNormalization(
            momentum=batch_norm_momentum,
            epsilon=batch_norm_epsilon,
            name="top_bn",
        )(x)
        x = keras.layers.Activation(
            activation=activation, name="top_activation"
        )(x)

        self._pyramid_outputs[f"P{curr_pyramid_level}"] = x
        curr_pyramid_level += 1

        # Create model.
        super().__init__(inputs=image_input, outputs=x, **kwargs)

        # === Config ===
        self.width_coefficient = width_coefficient

        if dc_originally_scalar:
            self.depth_coefficient = depth_coefficient[0]
        else:
            self.depth_coefficient = depth_coefficient

        self.dropout = dropout
        self.depth_divisor = depth_divisor
        self.min_depth = min_depth
        self.data_format = data_format
        self.activation = activation
        self.stackwise_kernel_sizes = stackwise_kernel_sizes
        self.stackwise_num_repeats = stackwise_num_repeats
        self.stackwise_input_filters = stackwise_input_filters
        self.stackwise_output_filters = stackwise_output_filters
        self.stackwise_expansion_ratios = stackwise_expansion_ratios
        self.stackwise_squeeze_and_excite_ratios = (
            stackwise_squeeze_and_excite_ratios
        )
        self.stackwise_strides = stackwise_strides
        self.stackwise_block_types = stackwise_block_types

        self.stackwise_force_input_filters = stackwise_force_input_filters
        self.include_stem_padding = include_stem_padding
        self.use_depth_divisor_as_min_depth = use_depth_divisor_as_min_depth
        self.cap_round_filter_decrease = cap_round_filter_decrease
        self.stem_conv_padding = stem_conv_padding
        self.batch_norm_momentum = batch_norm_momentum
        self.batch_norm_epsilon = batch_norm_epsilon
        self.projection_activation = projection_activation

    def get_config(self):
        config = super().get_config()
        config.update(
            {
                "width_coefficient": self.width_coefficient,
                "depth_coefficient": self.depth_coefficient,
                "dropout": self.dropout,
                "depth_divisor": self.depth_divisor,
                "min_depth": self.min_depth,
                "activation": self.activation,
                "input_shape": self.input_shape[1:],
                "stackwise_kernel_sizes": self.stackwise_kernel_sizes,
                "stackwise_num_repeats": self.stackwise_num_repeats,
                "stackwise_input_filters": self.stackwise_input_filters,
                "stackwise_output_filters": self.stackwise_output_filters,
                "stackwise_expansion_ratios": self.stackwise_expansion_ratios,
                "stackwise_squeeze_and_excite_ratios": self.stackwise_squeeze_and_excite_ratios,
                "stackwise_strides": self.stackwise_strides,
                "stackwise_block_types": self.stackwise_block_types,
                "stackwise_force_input_filters": self.stackwise_force_input_filters,
                "include_stem_padding": self.include_stem_padding,
                "use_depth_divisor_as_min_depth": self.use_depth_divisor_as_min_depth,
                "cap_round_filter_decrease": self.cap_round_filter_decrease,
                "stem_conv_padding": self.stem_conv_padding,
                "batch_norm_momentum": self.batch_norm_momentum,
                "batch_norm_epsilon": self.batch_norm_epsilon,
                "projection_activation": self.projection_activation,
            }
        )
        return config

    def _correct_pad_downsample(self, inputs, kernel_size):
        """Returns a tuple for zero-padding for 2D convolution with downsampling.

        Args:
            inputs: Input tensor.
            kernel_size: An integer or tuple/list of 2 integers.

        Returns:
            A tuple.
        """
        img_dim = 1
        input_size = inputs.shape[img_dim : (img_dim + 2)]
        if isinstance(kernel_size, int):
            kernel_size = (kernel_size, kernel_size)
        if input_size[0] is None:
            adjust = (1, 1)
        else:
            adjust = (1 - input_size[0] % 2, 1 - input_size[1] % 2)
        correct = (kernel_size[0] // 2, kernel_size[1] // 2)
        return (
            (correct[0] - adjust[0], correct[0]),
            (correct[1] - adjust[1], correct[1]),
        )

    def _apply_efficientnet_block(
        self,
        inputs,
        filters_in=32,
        filters_out=16,
        kernel_size=3,
        strides=1,
        activation="swish",
        projection_activation=None,
        expand_ratio=1,
        se_ratio=0.0,
        dropout=0.0,
        batch_norm_epsilon=1e-5,
        name="",
        data_format="channels_last",
    ):
        """An inverted residual block.

        Args:
            inputs: Tensor, The input tensor of the block
            filters_in: integer, the number of input filters.
            filters_out: integer, the number of output filters.
            kernel_size: integer, the dimension of the convolution window.
            strides: integer, the stride of the convolution.
            activation: activation function to use between each convolutional layer.
            expand_ratio: integer, scaling coefficient for the input filters.
            se_ratio: float between 0 and 1, fraction to squeeze the input filters.
            dropout: float between 0 and 1, fraction of the input units to drop.
            name: string, block label.

        Returns:
            output tensor for the block.
        """
        filters = filters_in * expand_ratio
        if expand_ratio != 1:
            x = keras.layers.Conv2D(
                filters=filters,
                kernel_size=1,
                strides=1,
                padding="same",
                data_format=data_format,
                use_bias=False,
                kernel_initializer=conv_kernel_initializer(),
                name=name + "expand_conv",
            )(inputs)
            x = keras.layers.BatchNormalization(
                axis=3,
                epsilon=batch_norm_epsilon,
                name=name + "expand_bn",
            )(x)
            x = keras.layers.Activation(
                activation, name=name + "expand_activation"
            )(x)
        else:
            x = inputs

        # Depthwise Convolution
        padding_pixels = kernel_size // 2
        x = keras.layers.ZeroPadding2D(
            padding=(padding_pixels, padding_pixels),
            name=name + "dwconv_pad",
        )(x)
        x = keras.layers.DepthwiseConv2D(
            kernel_size=kernel_size,
            strides=strides,
            padding="valid",
            data_format=data_format,
            use_bias=False,
            depthwise_initializer=conv_kernel_initializer(),
            name=name + "dwconv",
        )(x)
        x = keras.layers.BatchNormalization(
            axis=3,
            epsilon=batch_norm_epsilon,
            name=name + "dwconv_bn",
        )(x)
        x = keras.layers.Activation(
            activation, name=name + "dwconv_activation"
        )(x)

        # Squeeze and Excitation phase
        if 0 < se_ratio <= 1:
            filters_se = max(1, int(filters_in * se_ratio))
            se = keras.layers.GlobalAveragePooling2D(name=name + "se_squeeze")(
                x
            )
            se_shape = (1, 1, filters)
            se = keras.layers.Reshape(se_shape, name=name + "se_reshape")(se)
            se = keras.layers.Conv2D(
                filters_se,
                1,
                padding="same",
                data_format=data_format,
                activation=activation,
                kernel_initializer=conv_kernel_initializer(),
                name=name + "se_reduce",
            )(se)
            se = keras.layers.Conv2D(
                filters,
                1,
                padding="same",
                data_format=data_format,
                activation="sigmoid",
                kernel_initializer=conv_kernel_initializer(),
                name=name + "se_expand",
            )(se)
            x = keras.layers.multiply([x, se], name=name + "se_excite")

        # Output phase
        x = keras.layers.Conv2D(
            filters=filters_out,
            kernel_size=1,
            strides=1,
            padding="same",
            use_bias=False,
            kernel_initializer=conv_kernel_initializer(),
            name=name + "project",
        )(x)
        x = keras.layers.BatchNormalization(
            axis=3,
            epsilon=batch_norm_epsilon,
            name=name + "project_bn",
        )(x)
        if projection_activation:
            x = keras.layers.Activation(
                projection_activation, name=name + "projection_activation"
            )(x)

        if strides == 1 and filters_in == filters_out:
            if dropout > 0:
                x = keras.layers.Dropout(
                    dropout,
                    noise_shape=(None, 1, 1, 1),
                    name=name + "drop",
                )(x)
            x = keras.layers.Add(name=name + "add")([x, inputs])

        return x


def conv_kernel_initializer(scale=2.0):
    return keras.initializers.VarianceScaling(
        scale=scale, mode="fan_out", distribution="truncated_normal"
    )


def round_filters(
    filters,
    width_coefficient,
    min_depth,
    depth_divisor,
    use_depth_divisor_as_min_depth,
    cap_round_filter_decrease,
):
    """Round number of filters based on depth multiplier.

    Args:
        filters: int, number of filters for Conv layer
        width_coefficient: float, denotes the scaling coefficient of network
            width
        depth_divisor: int, a unit of network width
        use_depth_divisor_as_min_depth: bool, whether to use depth_divisor as
            the minimum depth instead of min_depth (as per v1)
        max_round_filter_decrease: bool, whether to cap the decrease in the
            number of filters this process produces (as per v1)

    Returns:
        int, new rounded filters value for Conv layer
    """
    filters *= width_coefficient

    if use_depth_divisor_as_min_depth:
        min_depth = depth_divisor

    new_filters = max(
        min_depth,
        int(filters + depth_divisor / 2) // depth_divisor * depth_divisor,
    )

    if cap_round_filter_decrease:
        # Make sure that round down does not go down by more than 10%.
        if new_filters < 0.9 * filters:
            new_filters += depth_divisor

    return int(new_filters)


def round_repeats(repeats, depth_coefficient):
    """Round number of repeats based on depth multiplier.

    Args:
        repeats: int, number of repeats of efficientnet block
        depth_coefficient: float, denotes the scaling coefficient of network
            depth

    Returns:
        int, rounded repeats
    """
    return int(math.ceil(depth_coefficient * repeats))


def get_conv_constructor(conv_type):
    if conv_type == "unfused":
        return MBConvBlock
    elif conv_type == "fused":
        return FusedMBConvBlock
    elif conv_type == "cba":
        return ConvBNActBlock
    else:
        raise ValueError(
            "Expected `conv_type` to be "
            "one of 'unfused', 'fused', 'cba', but got "
            f"`conv_type={conv_type}`"
        )<|MERGE_RESOLUTION|>--- conflicted
+++ resolved
@@ -186,10 +186,7 @@
             output_filters = stackwise_output_filters[i]
             force_input_filters = stackwise_force_input_filters[i]
             nores = stackwise_nores_option[i]
-<<<<<<< HEAD
             stack_depth_coefficient = depth_coefficient[i]
-=======
->>>>>>> 0810a825
 
             # Update block input and output filters based on depth multiplier.
             input_filters = round_filters(
@@ -271,7 +268,6 @@
                         batch_norm_momentum=batch_norm_momentum,
                         batch_norm_epsilon=batch_norm_epsilon,
                         nores=nores,
-<<<<<<< HEAD
                         name=block_name,
                     )
                     x = block(x)
@@ -287,8 +283,6 @@
                         batch_norm_momentum=batch_norm_momentum,
                         batch_norm_epsilon=batch_norm_epsilon,
                         nores=nores,
-=======
->>>>>>> 0810a825
                         name=block_name,
                     )
                     x = block(x)
