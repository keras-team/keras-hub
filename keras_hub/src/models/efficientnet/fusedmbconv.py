--- conflicted
+++ resolved
@@ -77,10 +77,7 @@
         activation="swish",
         dropout=0.2,
         nores=False,
-<<<<<<< HEAD
         projection_kernel_size=1,
-=======
->>>>>>> 0810a825
         **kwargs
     ):
         super().__init__(**kwargs)
@@ -96,10 +93,7 @@
         self.activation = activation
         self.dropout = dropout
         self.nores = nores
-<<<<<<< HEAD
         self.projection_kernel_size = projection_kernel_size
-=======
->>>>>>> 0810a825
         self.filters = self.input_filters * self.expand_ratio
         self.filters_se = max(1, int(input_filters * se_ratio))
 
@@ -213,11 +207,8 @@
         x = self.output_conv_pad(x)
         x = self.output_conv(x)
         x = self.bn2(x)
-<<<<<<< HEAD
-=======
         if self.expand_ratio == 1:
             x = self.act(x)
->>>>>>> 0810a825
 
         # Residual:
         if (
@@ -244,10 +235,7 @@
             "activation": self.activation,
             "dropout": self.dropout,
             "nores": self.nores,
-<<<<<<< HEAD
             "projection_kernel_size": self.projection_kernel_size,
-=======
->>>>>>> 0810a825
         }
 
         base_config = super().get_config()
