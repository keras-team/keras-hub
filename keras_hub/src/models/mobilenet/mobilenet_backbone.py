import keras

from keras_hub.src.api_export import keras_hub_export
from keras_hub.src.models.backbone import Backbone
from keras_hub.src.models.mobilenet.conv_bn_act_block import ConvBnActBlock
from keras_hub.src.models.mobilenet.depthwise_conv_block import (
    DepthwiseConvBlock,
)
from keras_hub.src.models.mobilenet.inverted_residual_block import (
    InvertedResidualBlock,
)
from keras_hub.src.models.mobilenet.util import adjust_channels

BN_EPSILON = 1e-5
BN_MOMENTUM = 0.9


@keras_hub_export("keras_hub.models.MobileNetBackbone")
class MobileNetBackbone(Backbone):
    """Instantiates the MobileNet architecture.

    MobileNet is a lightweight convolutional neural network (CNN)
    optimized for mobile and edge devices, striking a balance between
    accuracy and efficiency. By employing depthwise separable convolutions
    and techniques like Squeeze-and-Excitation (SE) blocks,
    MobileNet models are highly suitable for real-time applications on
    resource-constrained devices.

    References:
        - [MobileNets: Efficient Convolutional Neural Networks
       for Mobile Vision Applications](
        https://arxiv.org/abs/1704.04861)
        - [MobileNetV2: Inverted Residuals and Linear Bottlenecks](
        https://arxiv.org/abs/1801.04381) (CVPR 2018)
        - [Searching for MobileNetV3](https://arxiv.org/pdf/1905.02244.pdf)
        (ICCV 2019)

    Args:
        stackwise_expansion: list of list of ints, the expanded filters for
            each inverted residual block for each block in the model.
        stackwise_num_blocks: list of ints, number of inversted residual blocks
            per block
        stackwise_num_filters: list of list of ints, number of filters for
            each inverted residual block in the model.
        stackwise_kernel_size: list of list of ints, kernel size for each
            inverted residual block in the model.
        stackwise_num_strides: list of list of ints, stride length for each
            inverted residual block in the model.
        stackwise_se_ratio: se ratio for each inverted residual block in the
            model. 0 if dont want to add Squeeze and Excite layer.
        stackwise_activation: list of list of activation functions, for each
            inverted residual block in the model.
        image_shape: optional shape tuple, defaults to (224, 224, 3).
<<<<<<< HEAD
=======
        depth_multiplier: float, controls the width of the network.
            - If `depth_multiplier` < 1.0, proportionally decreases the number
                of filters in each layer.
            - If `depth_multiplier` > 1.0, proportionally increases the number
                of filters in each layer.
            - If `depth_multiplier` = 1, default number of filters from the
                paper are used at each layer.
>>>>>>> 2ac95a9d
        input_num_filters: number of filters in first convolution layer
        output_num_filters: specifies whether to add conv and batch_norm in the
            end, if set to None, it will not add these layers in the end.
            'None' for MobileNetV1
        input_activation: activation function to be used in the input layer
            'hard_swish' for MobileNetV3,
            'relu6' for MobileNetV1 and MobileNetV2
        output_activation: activation function to be used in the output layer
            'hard_swish' for MobileNetV3,
            'relu6' for MobileNetV1 and MobileNetV2
        depthwise_filters: int, number of filters in depthwise separable
            convolution layer
        squeeze_and_excite: float, squeeze and excite ratio in the depthwise
            layer, None, if dont want to do squeeze and excite


    Example:
    ```python
    input_data = tf.ones(shape=(8, 224, 224, 3))

    # Randomly initialized backbone with a custom config
    model = MobileNetBackbone(
        stackwise_expansion=[
                [40, 56],
                [64, 144, 144],
                [72, 72],
                [144, 288, 288],
            ],
            stackwise_num_blocks=[2, 3, 2, 3],
            stackwise_num_filters=[
                [16, 16],
                [24, 24, 24],
                [24, 24],
                [48, 48, 48],
            ],
            stackwise_kernel_size=[[3, 3], [5, 5, 5], [5, 5], [5, 5, 5]],
            stackwise_num_strides=[[2, 1], [2, 1, 1], [1, 1], [2, 1, 1]],
            stackwise_se_ratio=[
                [None, None],
                [0.25, 0.25, 0.25],
                [0.3, 0.3],
                [0.3, 0.25, 0.25],
            ],
            stackwise_activation=[
                ["relu", "relu"],
                ["hard_swish", "hard_swish", "hard_swish"],
                ["hard_swish", "hard_swish"],
                ["hard_swish", "hard_swish", "hard_swish"],
            ],
            output_num_filters=288,
            input_activation="hard_swish",
            output_activation="hard_swish",
            input_num_filters=16,
            image_shape=(224, 224, 3),
            depthwise_filters=8,
            squeeze_and_excite=0.5,

    )
    output = model(input_data)
    ```
    """

    def __init__(
        self,
        stackwise_expansion,
        stackwise_num_blocks,
        stackwise_num_filters,
        stackwise_kernel_size,
        stackwise_num_strides,
        stackwise_se_ratio,
        stackwise_activation,
        stackwise_padding,
        output_num_filters,
        depthwise_filters,
        last_layer_filter,
        squeeze_and_excite=None,
        image_shape=(None, None, 3),
        input_activation="hard_swish",
        output_activation="hard_swish",
        input_num_filters=16,
        **kwargs,
    ):
        # === Functional Model ===
        channel_axis = (
            -1 if keras.config.image_data_format() == "channels_last" else 1
        )

        image_input = keras.layers.Input(shape=image_shape)
        x = image_input
        input_num_filters = adjust_channels(input_num_filters)

        x = keras.layers.ZeroPadding2D(
            padding=(1, 1),
            name="input_pad",
        )(x)
        x = keras.layers.Conv2D(
            input_num_filters,
            kernel_size=3,
            strides=(2, 2),
            data_format=keras.config.image_data_format(),
            use_bias=False,
            name="input_conv",
        )(x)
        x = keras.layers.BatchNormalization(
            axis=channel_axis,
            epsilon=BN_EPSILON,
            momentum=BN_MOMENTUM,
            name="input_batch_norm",
        )(x)
        x = keras.layers.Activation(input_activation)(x)

        x = DepthwiseConvBlock(
            input_num_filters,
            depthwise_filters,
            se=squeeze_and_excite,
            name="block_0",
        )(x)

        for block in range(len(stackwise_num_blocks)):
            for inverted_block in range(stackwise_num_blocks[block]):
                infilters = x.shape[channel_axis]
                x = InvertedResidualBlock(
                    expansion=stackwise_expansion[block][inverted_block],
                    infilters=infilters,
                    filters=adjust_channels(
                        stackwise_num_filters[block][inverted_block]
                    ),
                    kernel_size=stackwise_kernel_size[block][inverted_block],
                    stride=stackwise_num_strides[block][inverted_block],
                    se_ratio=stackwise_se_ratio[block][inverted_block],
                    activation=stackwise_activation[block][inverted_block],
                    padding=stackwise_padding[block][inverted_block],
                    name=f"block_{block+1}_{inverted_block}",
                )(x)

        x = ConvBnActBlock(
            filter=adjust_channels(last_layer_filter),
            activation="hard_swish",
            name=f"block_{len(stackwise_num_blocks)+1}_0",
        )(x)

        super().__init__(inputs=image_input, outputs=x, **kwargs)

        # === Config ===
        self.stackwise_expansion = stackwise_expansion
        self.stackwise_num_blocks = stackwise_num_blocks
        self.stackwise_num_filters = stackwise_num_filters
        self.stackwise_kernel_size = stackwise_kernel_size
        self.stackwise_num_strides = stackwise_num_strides
        self.stackwise_se_ratio = stackwise_se_ratio
        self.stackwise_activation = stackwise_activation
        self.stackwise_padding = stackwise_padding
        self.input_num_filters = input_num_filters
        self.output_num_filters = output_num_filters
        self.depthwise_filters = depthwise_filters
        self.last_layer_filter = last_layer_filter
        self.squeeze_and_excite = squeeze_and_excite
        self.input_activation = keras.activations.get(input_activation)
        self.output_activation = keras.activations.get(output_activation)
        self.image_shape = image_shape

    def get_config(self):
        config = super().get_config()
        config.update(
            {
                "stackwise_expansion": self.stackwise_expansion,
                "stackwise_num_blocks": self.stackwise_num_blocks,
                "stackwise_num_filters": self.stackwise_num_filters,
                "stackwise_kernel_size": self.stackwise_kernel_size,
                "stackwise_num_strides": self.stackwise_num_strides,
                "stackwise_se_ratio": self.stackwise_se_ratio,
                "stackwise_activation": self.stackwise_activation,
                "stackwise_padding": self.stackwise_padding,
                "image_shape": self.image_shape,
                "input_num_filters": self.input_num_filters,
                "output_num_filters": self.output_num_filters,
                "depthwise_filters": self.depthwise_filters,
                "last_layer_filter": self.last_layer_filter,
                "squeeze_and_excite": self.squeeze_and_excite,
                "input_activation": keras.activations.serialize(
                    activation=self.input_activation
                ),
                "output_activation": keras.activations.serialize(
                    activation=self.output_activation
                ),
            }
        )
<<<<<<< HEAD
        return config
=======
        return config


def adjust_channels(x, divisor=8, min_value=None):
    """Ensure that all layers have a channel number divisible by the `divisor`.

    Args:
        x: integer, input value.
        divisor: integer, the value by which a channel number should be
            divisible, defaults to 8.
        min_value: float, optional minimum value for the new tensor. If None,
            defaults to value of divisor.

    Returns:
        the updated input scalar.
    """

    if min_value is None:
        min_value = divisor

    new_x = max(min_value, int(x + divisor / 2) // divisor * divisor)

    # make sure that round down does not go down by more than 10%.
    if new_x < 0.9 * x:
        new_x += divisor
    return new_x


def apply_inverted_res_block(
    x,
    expansion,
    filters,
    kernel_size,
    stride,
    se_ratio,
    activation,
    expansion_index,
):
    """An Inverted Residual Block.

    Args:
        x: input tensor.
        expansion: integer, the expansion ratio, multiplied with infilters to
            get the minimum value passed to adjust_channels.
        filters: integer, number of filters for convolution layer.
        kernel_size: integer, the kernel size for DepthWise Convolutions.
        stride: integer, the stride length for DepthWise Convolutions.
        se_ratio: float, ratio for bottleneck filters. Number of bottleneck
            filters = filters * se_ratio.
        activation: the activation layer to use.
        expansion_index: integer, a unique identification if you want to use
            expanded convolutions. If greater than 0, an additional Conv+BN
            layer is added after the expanded convolutional layer.

    Returns:
        the updated input tensor.
    """
    channel_axis = (
        -1 if keras.config.image_data_format() == "channels_last" else 1
    )
    activation = keras.activations.get(activation)
    shortcut = x
    prefix = "expanded_conv_"
    infilters = x.shape[channel_axis]

    if expansion_index > 0:
        prefix = f"expanded_conv_{expansion_index}_"

        x = keras.layers.Conv2D(
            adjust_channels(infilters * expansion),
            kernel_size=1,
            padding="same",
            data_format=keras.config.image_data_format(),
            use_bias=False,
            name=prefix + "expand",
        )(x)
        x = keras.layers.BatchNormalization(
            axis=channel_axis,
            epsilon=BN_EPSILON,
            momentum=BN_MOMENTUM,
            name=prefix + "expand_BatchNorm",
        )(x)
        x = keras.layers.Activation(activation=activation)(x)

    if stride == 2:
        x = keras.layers.ZeroPadding2D(
            padding=correct_pad_downsample(x, kernel_size),
            name=prefix + "depthwise_pad",
        )(x)

    x = keras.layers.DepthwiseConv2D(
        kernel_size,
        strides=stride,
        padding="same" if stride == 1 else "valid",
        data_format=keras.config.image_data_format(),
        use_bias=False,
        name=prefix + "depthwise",
    )(x)
    x = keras.layers.BatchNormalization(
        axis=channel_axis,
        epsilon=BN_EPSILON,
        momentum=BN_MOMENTUM,
        name=prefix + "depthwise_BatchNorm",
    )(x)
    x = keras.layers.Activation(activation=activation)(x)

    if se_ratio:
        se_filters = adjust_channels(infilters * expansion)
        x = SqueezeAndExcite2D(
            input=x,
            filters=se_filters,
            bottleneck_filters=adjust_channels(se_filters * se_ratio),
            squeeze_activation="relu",
            excite_activation=keras.activations.hard_sigmoid,
        )

    x = keras.layers.Conv2D(
        filters,
        kernel_size=1,
        padding="same",
        data_format=keras.config.image_data_format(),
        use_bias=False,
        name=prefix + "project",
    )(x)
    x = keras.layers.BatchNormalization(
        axis=channel_axis,
        epsilon=BN_EPSILON,
        momentum=BN_MOMENTUM,
        name=prefix + "project_BatchNorm",
    )(x)

    if stride == 1 and infilters == filters:
        x = keras.layers.Add(name=prefix + "Add")([shortcut, x])

    return x


def apply_depthwise_conv_block(
    x,
    filters,
    kernel_size=3,
    depth_multiplier=1,
    stride=1,
    block_id=1,
):
    """Adds a depthwise convolution block.

    A depthwise convolution block consists of a depthwise conv,
    batch normalization, relu6, pointwise convolution,
    batch normalization and relu6 activation.

    Args:
        x: Input tensor of shape `(rows, cols, channels)`
        filters: Integer, the dimensionality of the output space
            (i.e. the number of output filters in the pointwise convolution).
        depth_multiplier: controls the width of the network.
            - If `depth_multiplier` < 1.0, proportionally decreases the number
                 of filters in each layer.
            - If `depth_multiplier` > 1.0, proportionally increases the number
              of filters in each layer.
            - If `depth_multiplier` = 1, default number of filters from the
                paper are used at each layer.
        strides: An integer or tuple/list of 2 integers, specifying the strides
            of the convolution along the width and height.
            Can be a single integer to specify the same value for
            all spatial dimensions. Specifying any stride value != 1 is
            incompatible with specifying any `dilation_rate` value != 1.
        block_id: Integer, a unique identification designating the block number.

    Input shape:
        4D tensor with shape `(batch, rows, cols, channels)` in "channels_last"
        4D tensor with shape `(batch, channels, rows, cols)` in "channels_first"
    Returns:
        Output tensor of block.
    """
    channel_axis = (
        -1 if keras.config.image_data_format() == "channels_last" else 1
    )
    if stride == 2:
        x = keras.layers.ZeroPadding2D(
            padding=correct_pad_downsample(x, kernel_size),
            name="conv_pad_%d" % block_id,
        )(x)

    x = keras.layers.DepthwiseConv2D(
        kernel_size,
        strides=stride,
        padding="same" if stride == 1 else "valid",
        data_format=keras.config.image_data_format(),
        depth_multiplier=depth_multiplier,
        use_bias=False,
        name="depthwise_%d" % block_id,
    )(x)
    x = keras.layers.BatchNormalization(
        axis=channel_axis,
        epsilon=BN_EPSILON,
        momentum=BN_MOMENTUM,
        name="depthwise_BatchNorm_%d" % block_id,
    )(x)
    x = keras.layers.ReLU(6.0)(x)

    x = keras.layers.Conv2D(
        filters,
        kernel_size=1,
        padding="same",
        data_format=keras.config.image_data_format(),
        use_bias=False,
        name="conv_%d" % block_id,
    )(x)
    x = keras.layers.BatchNormalization(
        axis=channel_axis,
        epsilon=BN_EPSILON,
        momentum=BN_MOMENTUM,
        name="BatchNorm_%d" % block_id,
    )(x)
    return keras.layers.ReLU(6.0)(x)


def SqueezeAndExcite2D(
    input,
    filters,
    bottleneck_filters=None,
    squeeze_activation="relu",
    excite_activation="sigmoid",
):
    """
    Description:
        This layer applies a content-aware mechanism to adaptively assign
        channel-wise weights. It uses global average pooling to compress
        feature maps into single values, which are then processed by
        two Conv1D layers: the first reduces the dimensionality, and
        the second restores it.
    Args:
        filters: Number of input and output filters. The number of input and
            output filters is same.
        bottleneck_filters: (Optional) Number of bottleneck filters. Defaults
            to `0.25 * filters`
        squeeze_activation: (Optional) String, callable (or
            keras.layers.Layer) or keras.activations.Activation instance
            denoting activation to be applied after squeeze convolution.
            Defaults to `relu`.
        excite_activation: (Optional) String, callable (or
            keras.layers.Layer) or keras.activations.Activation instance
            denoting activation to be applied after excite convolution.
            Defaults to `sigmoid`.
    """
    if not bottleneck_filters:
        bottleneck_filters = filters // 4

    x = keras.layers.GlobalAveragePooling2D(keepdims=True)(input)

    x = keras.layers.Conv2D(
        bottleneck_filters,
        (1, 1),
        data_format=keras.config.image_data_format(),
        activation=squeeze_activation,
    )(x)
    x = keras.layers.Conv2D(
        filters,
        (1, 1),
        data_format=keras.config.image_data_format(),
        activation=excite_activation,
    )(x)

    x = ops.multiply(x, input)
    return x


def correct_pad_downsample(inputs, kernel_size):
    """Returns a tuple for zero-padding for 2D convolution with downsampling.

    Args:
        inputs: Input tensor.
        kernel_size: An integer or tuple/list of 2 integers.

    Returns:
        A tuple.
    """
    img_dim = 1
    input_size = inputs.shape[img_dim : (img_dim + 2)]
    if isinstance(kernel_size, int):
        kernel_size = (kernel_size, kernel_size)
    if input_size[0] is None:
        adjust = (1, 1)
    else:
        adjust = (1 - input_size[0] % 2, 1 - input_size[1] % 2)
    correct = (kernel_size[0] // 2, kernel_size[1] // 2)
    return (
        (correct[0] - adjust[0], correct[0]),
        (correct[1] - adjust[1], correct[1]),
    )
>>>>>>> 2ac95a9d
<|MERGE_RESOLUTION|>--- conflicted
+++ resolved
@@ -51,8 +51,6 @@
         stackwise_activation: list of list of activation functions, for each
             inverted residual block in the model.
         image_shape: optional shape tuple, defaults to (224, 224, 3).
-<<<<<<< HEAD
-=======
         depth_multiplier: float, controls the width of the network.
             - If `depth_multiplier` < 1.0, proportionally decreases the number
                 of filters in each layer.
@@ -60,7 +58,6 @@
                 of filters in each layer.
             - If `depth_multiplier` = 1, default number of filters from the
                 paper are used at each layer.
->>>>>>> 2ac95a9d
         input_num_filters: number of filters in first convolution layer
         output_num_filters: specifies whether to add conv and batch_norm in the
             end, if set to None, it will not add these layers in the end.
@@ -248,298 +245,4 @@
                 ),
             }
         )
-<<<<<<< HEAD
-        return config
-=======
-        return config
-
-
-def adjust_channels(x, divisor=8, min_value=None):
-    """Ensure that all layers have a channel number divisible by the `divisor`.
-
-    Args:
-        x: integer, input value.
-        divisor: integer, the value by which a channel number should be
-            divisible, defaults to 8.
-        min_value: float, optional minimum value for the new tensor. If None,
-            defaults to value of divisor.
-
-    Returns:
-        the updated input scalar.
-    """
-
-    if min_value is None:
-        min_value = divisor
-
-    new_x = max(min_value, int(x + divisor / 2) // divisor * divisor)
-
-    # make sure that round down does not go down by more than 10%.
-    if new_x < 0.9 * x:
-        new_x += divisor
-    return new_x
-
-
-def apply_inverted_res_block(
-    x,
-    expansion,
-    filters,
-    kernel_size,
-    stride,
-    se_ratio,
-    activation,
-    expansion_index,
-):
-    """An Inverted Residual Block.
-
-    Args:
-        x: input tensor.
-        expansion: integer, the expansion ratio, multiplied with infilters to
-            get the minimum value passed to adjust_channels.
-        filters: integer, number of filters for convolution layer.
-        kernel_size: integer, the kernel size for DepthWise Convolutions.
-        stride: integer, the stride length for DepthWise Convolutions.
-        se_ratio: float, ratio for bottleneck filters. Number of bottleneck
-            filters = filters * se_ratio.
-        activation: the activation layer to use.
-        expansion_index: integer, a unique identification if you want to use
-            expanded convolutions. If greater than 0, an additional Conv+BN
-            layer is added after the expanded convolutional layer.
-
-    Returns:
-        the updated input tensor.
-    """
-    channel_axis = (
-        -1 if keras.config.image_data_format() == "channels_last" else 1
-    )
-    activation = keras.activations.get(activation)
-    shortcut = x
-    prefix = "expanded_conv_"
-    infilters = x.shape[channel_axis]
-
-    if expansion_index > 0:
-        prefix = f"expanded_conv_{expansion_index}_"
-
-        x = keras.layers.Conv2D(
-            adjust_channels(infilters * expansion),
-            kernel_size=1,
-            padding="same",
-            data_format=keras.config.image_data_format(),
-            use_bias=False,
-            name=prefix + "expand",
-        )(x)
-        x = keras.layers.BatchNormalization(
-            axis=channel_axis,
-            epsilon=BN_EPSILON,
-            momentum=BN_MOMENTUM,
-            name=prefix + "expand_BatchNorm",
-        )(x)
-        x = keras.layers.Activation(activation=activation)(x)
-
-    if stride == 2:
-        x = keras.layers.ZeroPadding2D(
-            padding=correct_pad_downsample(x, kernel_size),
-            name=prefix + "depthwise_pad",
-        )(x)
-
-    x = keras.layers.DepthwiseConv2D(
-        kernel_size,
-        strides=stride,
-        padding="same" if stride == 1 else "valid",
-        data_format=keras.config.image_data_format(),
-        use_bias=False,
-        name=prefix + "depthwise",
-    )(x)
-    x = keras.layers.BatchNormalization(
-        axis=channel_axis,
-        epsilon=BN_EPSILON,
-        momentum=BN_MOMENTUM,
-        name=prefix + "depthwise_BatchNorm",
-    )(x)
-    x = keras.layers.Activation(activation=activation)(x)
-
-    if se_ratio:
-        se_filters = adjust_channels(infilters * expansion)
-        x = SqueezeAndExcite2D(
-            input=x,
-            filters=se_filters,
-            bottleneck_filters=adjust_channels(se_filters * se_ratio),
-            squeeze_activation="relu",
-            excite_activation=keras.activations.hard_sigmoid,
-        )
-
-    x = keras.layers.Conv2D(
-        filters,
-        kernel_size=1,
-        padding="same",
-        data_format=keras.config.image_data_format(),
-        use_bias=False,
-        name=prefix + "project",
-    )(x)
-    x = keras.layers.BatchNormalization(
-        axis=channel_axis,
-        epsilon=BN_EPSILON,
-        momentum=BN_MOMENTUM,
-        name=prefix + "project_BatchNorm",
-    )(x)
-
-    if stride == 1 and infilters == filters:
-        x = keras.layers.Add(name=prefix + "Add")([shortcut, x])
-
-    return x
-
-
-def apply_depthwise_conv_block(
-    x,
-    filters,
-    kernel_size=3,
-    depth_multiplier=1,
-    stride=1,
-    block_id=1,
-):
-    """Adds a depthwise convolution block.
-
-    A depthwise convolution block consists of a depthwise conv,
-    batch normalization, relu6, pointwise convolution,
-    batch normalization and relu6 activation.
-
-    Args:
-        x: Input tensor of shape `(rows, cols, channels)`
-        filters: Integer, the dimensionality of the output space
-            (i.e. the number of output filters in the pointwise convolution).
-        depth_multiplier: controls the width of the network.
-            - If `depth_multiplier` < 1.0, proportionally decreases the number
-                 of filters in each layer.
-            - If `depth_multiplier` > 1.0, proportionally increases the number
-              of filters in each layer.
-            - If `depth_multiplier` = 1, default number of filters from the
-                paper are used at each layer.
-        strides: An integer or tuple/list of 2 integers, specifying the strides
-            of the convolution along the width and height.
-            Can be a single integer to specify the same value for
-            all spatial dimensions. Specifying any stride value != 1 is
-            incompatible with specifying any `dilation_rate` value != 1.
-        block_id: Integer, a unique identification designating the block number.
-
-    Input shape:
-        4D tensor with shape `(batch, rows, cols, channels)` in "channels_last"
-        4D tensor with shape `(batch, channels, rows, cols)` in "channels_first"
-    Returns:
-        Output tensor of block.
-    """
-    channel_axis = (
-        -1 if keras.config.image_data_format() == "channels_last" else 1
-    )
-    if stride == 2:
-        x = keras.layers.ZeroPadding2D(
-            padding=correct_pad_downsample(x, kernel_size),
-            name="conv_pad_%d" % block_id,
-        )(x)
-
-    x = keras.layers.DepthwiseConv2D(
-        kernel_size,
-        strides=stride,
-        padding="same" if stride == 1 else "valid",
-        data_format=keras.config.image_data_format(),
-        depth_multiplier=depth_multiplier,
-        use_bias=False,
-        name="depthwise_%d" % block_id,
-    )(x)
-    x = keras.layers.BatchNormalization(
-        axis=channel_axis,
-        epsilon=BN_EPSILON,
-        momentum=BN_MOMENTUM,
-        name="depthwise_BatchNorm_%d" % block_id,
-    )(x)
-    x = keras.layers.ReLU(6.0)(x)
-
-    x = keras.layers.Conv2D(
-        filters,
-        kernel_size=1,
-        padding="same",
-        data_format=keras.config.image_data_format(),
-        use_bias=False,
-        name="conv_%d" % block_id,
-    )(x)
-    x = keras.layers.BatchNormalization(
-        axis=channel_axis,
-        epsilon=BN_EPSILON,
-        momentum=BN_MOMENTUM,
-        name="BatchNorm_%d" % block_id,
-    )(x)
-    return keras.layers.ReLU(6.0)(x)
-
-
-def SqueezeAndExcite2D(
-    input,
-    filters,
-    bottleneck_filters=None,
-    squeeze_activation="relu",
-    excite_activation="sigmoid",
-):
-    """
-    Description:
-        This layer applies a content-aware mechanism to adaptively assign
-        channel-wise weights. It uses global average pooling to compress
-        feature maps into single values, which are then processed by
-        two Conv1D layers: the first reduces the dimensionality, and
-        the second restores it.
-    Args:
-        filters: Number of input and output filters. The number of input and
-            output filters is same.
-        bottleneck_filters: (Optional) Number of bottleneck filters. Defaults
-            to `0.25 * filters`
-        squeeze_activation: (Optional) String, callable (or
-            keras.layers.Layer) or keras.activations.Activation instance
-            denoting activation to be applied after squeeze convolution.
-            Defaults to `relu`.
-        excite_activation: (Optional) String, callable (or
-            keras.layers.Layer) or keras.activations.Activation instance
-            denoting activation to be applied after excite convolution.
-            Defaults to `sigmoid`.
-    """
-    if not bottleneck_filters:
-        bottleneck_filters = filters // 4
-
-    x = keras.layers.GlobalAveragePooling2D(keepdims=True)(input)
-
-    x = keras.layers.Conv2D(
-        bottleneck_filters,
-        (1, 1),
-        data_format=keras.config.image_data_format(),
-        activation=squeeze_activation,
-    )(x)
-    x = keras.layers.Conv2D(
-        filters,
-        (1, 1),
-        data_format=keras.config.image_data_format(),
-        activation=excite_activation,
-    )(x)
-
-    x = ops.multiply(x, input)
-    return x
-
-
-def correct_pad_downsample(inputs, kernel_size):
-    """Returns a tuple for zero-padding for 2D convolution with downsampling.
-
-    Args:
-        inputs: Input tensor.
-        kernel_size: An integer or tuple/list of 2 integers.
-
-    Returns:
-        A tuple.
-    """
-    img_dim = 1
-    input_size = inputs.shape[img_dim : (img_dim + 2)]
-    if isinstance(kernel_size, int):
-        kernel_size = (kernel_size, kernel_size)
-    if input_size[0] is None:
-        adjust = (1, 1)
-    else:
-        adjust = (1 - input_size[0] % 2, 1 - input_size[1] % 2)
-    correct = (kernel_size[0] // 2, kernel_size[1] // 2)
-    return (
-        (correct[0] - adjust[0], correct[0]),
-        (correct[1] - adjust[1], correct[1]),
-    )
->>>>>>> 2ac95a9d
+        return config