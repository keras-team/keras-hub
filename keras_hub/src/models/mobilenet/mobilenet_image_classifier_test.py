import numpy as np
import pytest

from keras_hub.src.models.mobilenet.mobilenet_backbone import MobileNetBackbone
from keras_hub.src.models.mobilenet.mobilenet_image_classifier import (
    MobileNetImageClassifier,
)
from keras_hub.src.models.mobilenet.mobilenet_image_classifier_preprocessor import (  # noqa: E501
    MobileNetImageClassifierPreprocessor,
)
<<<<<<< HEAD
=======
from keras_hub.src.models.mobilenet.mobilenet_image_converter import (
    MobileNetImageConverter,
)
>>>>>>> c3b20ef3
from keras_hub.src.tests.test_case import TestCase


class MobileNetImageClassifierTest(TestCase):
    def setUp(self):
        # Setup model.
<<<<<<< HEAD
        self.images = np.ones((2, 224, 224, 3), dtype="float32")
=======
        self.images = np.ones((2, 32, 32, 3), dtype="float32")
>>>>>>> c3b20ef3
        self.labels = [0, 2]
        self.backbone = MobileNetBackbone(
            stackwise_expansion=[
                [40, 56],
                [64, 144, 144],
                [72, 72],
                [144, 288, 288],
            ],
            stackwise_num_blocks=[2, 3, 2, 3],
            stackwise_num_filters=[
                [16, 16],
                [24, 24, 24],
                [24, 24],
                [48, 48, 48],
            ],
            stackwise_kernel_size=[[3, 3], [5, 5, 5], [5, 5], [5, 5, 5], [1]],
            stackwise_num_strides=[[2, 1], [2, 1, 1], [1, 1], [2, 1, 1], [1]],
            stackwise_se_ratio=[
                [None, None],
                [0.25, 0.25, 0.25],
                [0.25, 0.25],
                [0.25, 0.25, 0.25],
            ],
            stackwise_activation=[
                ["relu", "relu"],
                ["hard_swish", "hard_swish", "hard_swish"],
                ["hard_swish", "hard_swish"],
                ["hard_swish", "hard_swish", "hard_swish"],
            ],
            stackwise_padding=[[1, 1], [2, 2, 2], [2, 2], [2, 2, 2], [1]],
            output_num_filters=1024,
            input_activation="hard_swish",
            output_activation="hard_swish",
            input_num_filters=16,
            image_shape=(32, 32, 3),
            depthwise_filters=8,
            squeeze_and_excite=0.5,
            last_layer_filter=288,
        )
<<<<<<< HEAD
        self.preprocessor = MobileNetImageClassifierPreprocessor()
=======
        self.image_converter = MobileNetImageConverter(
            height=32, width=32, scale=1 / 255.0
        )
        self.preprocessor = MobileNetImageClassifierPreprocessor(
            self.image_converter
        )
>>>>>>> c3b20ef3
        self.init_kwargs = {
            "backbone": self.backbone,
            "preprocessor": self.preprocessor,
            "num_classes": 3,
<<<<<<< HEAD
            "activation": "softmax",
=======
>>>>>>> c3b20ef3
        }
        self.train_data = (
            self.images,
            self.labels,
        )

    def test_classifier_basics(self):
        self.run_task_test(
            cls=MobileNetImageClassifier,
            init_kwargs=self.init_kwargs,
            train_data=self.train_data,
            expected_output_shape=(2, 3),
        )

    @pytest.mark.large
<<<<<<< HEAD
    def test_all_presets(self):
        for preset in MobileNetImageClassifier.presets:
            self.run_preset_test(
                cls=MobileNetImageClassifier,
                preset=preset,
                input_data=self.images,
                expected_output_shape=(1, 1000),
            )
=======
    def test_smallest_preset(self):
        pytest.skip(reason="TODO: enable after presets are uploaded")
        # Test that our forward pass is stable!
        image_batch = self.load_test_image()[None, ...] / 255.0
        self.run_preset_test(
            cls=MobileNetImageClassifier,
            preset="hf://timm/mobilenetv3_small_050.lamb_in1k",
            input_data=image_batch,
            expected_output_shape=(1, 1000),
            expected_labels=[111],
        )
>>>>>>> c3b20ef3

    @pytest.mark.large
    def test_saved_model(self):
        self.run_model_saving_test(
            cls=MobileNetImageClassifier,
            init_kwargs=self.init_kwargs,
            input_data=self.images,
        )
<|MERGE_RESOLUTION|>--- conflicted
+++ resolved
@@ -1,129 +1,101 @@
-import numpy as np
-import pytest
-
-from keras_hub.src.models.mobilenet.mobilenet_backbone import MobileNetBackbone
-from keras_hub.src.models.mobilenet.mobilenet_image_classifier import (
-    MobileNetImageClassifier,
-)
-from keras_hub.src.models.mobilenet.mobilenet_image_classifier_preprocessor import (  # noqa: E501
-    MobileNetImageClassifierPreprocessor,
-)
-<<<<<<< HEAD
-=======
-from keras_hub.src.models.mobilenet.mobilenet_image_converter import (
-    MobileNetImageConverter,
-)
->>>>>>> c3b20ef3
-from keras_hub.src.tests.test_case import TestCase
-
-
-class MobileNetImageClassifierTest(TestCase):
-    def setUp(self):
-        # Setup model.
-<<<<<<< HEAD
-        self.images = np.ones((2, 224, 224, 3), dtype="float32")
-=======
-        self.images = np.ones((2, 32, 32, 3), dtype="float32")
->>>>>>> c3b20ef3
-        self.labels = [0, 2]
-        self.backbone = MobileNetBackbone(
-            stackwise_expansion=[
-                [40, 56],
-                [64, 144, 144],
-                [72, 72],
-                [144, 288, 288],
-            ],
-            stackwise_num_blocks=[2, 3, 2, 3],
-            stackwise_num_filters=[
-                [16, 16],
-                [24, 24, 24],
-                [24, 24],
-                [48, 48, 48],
-            ],
-            stackwise_kernel_size=[[3, 3], [5, 5, 5], [5, 5], [5, 5, 5], [1]],
-            stackwise_num_strides=[[2, 1], [2, 1, 1], [1, 1], [2, 1, 1], [1]],
-            stackwise_se_ratio=[
-                [None, None],
-                [0.25, 0.25, 0.25],
-                [0.25, 0.25],
-                [0.25, 0.25, 0.25],
-            ],
-            stackwise_activation=[
-                ["relu", "relu"],
-                ["hard_swish", "hard_swish", "hard_swish"],
-                ["hard_swish", "hard_swish"],
-                ["hard_swish", "hard_swish", "hard_swish"],
-            ],
-            stackwise_padding=[[1, 1], [2, 2, 2], [2, 2], [2, 2, 2], [1]],
-            output_num_filters=1024,
-            input_activation="hard_swish",
-            output_activation="hard_swish",
-            input_num_filters=16,
-            image_shape=(32, 32, 3),
-            depthwise_filters=8,
-            squeeze_and_excite=0.5,
-            last_layer_filter=288,
-        )
-<<<<<<< HEAD
-        self.preprocessor = MobileNetImageClassifierPreprocessor()
-=======
-        self.image_converter = MobileNetImageConverter(
-            height=32, width=32, scale=1 / 255.0
-        )
-        self.preprocessor = MobileNetImageClassifierPreprocessor(
-            self.image_converter
-        )
->>>>>>> c3b20ef3
-        self.init_kwargs = {
-            "backbone": self.backbone,
-            "preprocessor": self.preprocessor,
-            "num_classes": 3,
-<<<<<<< HEAD
-            "activation": "softmax",
-=======
->>>>>>> c3b20ef3
-        }
-        self.train_data = (
-            self.images,
-            self.labels,
-        )
-
-    def test_classifier_basics(self):
-        self.run_task_test(
-            cls=MobileNetImageClassifier,
-            init_kwargs=self.init_kwargs,
-            train_data=self.train_data,
-            expected_output_shape=(2, 3),
-        )
-
-    @pytest.mark.large
-<<<<<<< HEAD
-    def test_all_presets(self):
-        for preset in MobileNetImageClassifier.presets:
-            self.run_preset_test(
-                cls=MobileNetImageClassifier,
-                preset=preset,
-                input_data=self.images,
-                expected_output_shape=(1, 1000),
-            )
-=======
-    def test_smallest_preset(self):
-        pytest.skip(reason="TODO: enable after presets are uploaded")
-        # Test that our forward pass is stable!
-        image_batch = self.load_test_image()[None, ...] / 255.0
-        self.run_preset_test(
-            cls=MobileNetImageClassifier,
-            preset="hf://timm/mobilenetv3_small_050.lamb_in1k",
-            input_data=image_batch,
-            expected_output_shape=(1, 1000),
-            expected_labels=[111],
-        )
->>>>>>> c3b20ef3
-
-    @pytest.mark.large
-    def test_saved_model(self):
-        self.run_model_saving_test(
-            cls=MobileNetImageClassifier,
-            init_kwargs=self.init_kwargs,
-            input_data=self.images,
-        )
+import numpy as np
+import pytest
+
+from keras_hub.src.models.mobilenet.mobilenet_backbone import MobileNetBackbone
+from keras_hub.src.models.mobilenet.mobilenet_image_classifier import (
+    MobileNetImageClassifier,
+)
+from keras_hub.src.models.mobilenet.mobilenet_image_classifier_preprocessor import (  # noqa: E501
+    MobileNetImageClassifierPreprocessor,
+)
+from keras_hub.src.models.mobilenet.mobilenet_image_converter import (
+    MobileNetImageConverter,
+)
+from keras_hub.src.tests.test_case import TestCase
+
+
+class MobileNetImageClassifierTest(TestCase):
+    def setUp(self):
+        # Setup model.
+        self.images = np.ones((2, 32, 32, 3), dtype="float32")
+        self.labels = [0, 2]
+        self.backbone = MobileNetBackbone(
+            stackwise_expansion=[
+                [40, 56],
+                [64, 144, 144],
+                [72, 72],
+                [144, 288, 288],
+            ],
+            stackwise_num_blocks=[2, 3, 2, 3],
+            stackwise_num_filters=[
+                [16, 16],
+                [24, 24, 24],
+                [24, 24],
+                [48, 48, 48],
+            ],
+            stackwise_kernel_size=[[3, 3], [5, 5, 5], [5, 5], [5, 5, 5], [1]],
+            stackwise_num_strides=[[2, 1], [2, 1, 1], [1, 1], [2, 1, 1], [1]],
+            stackwise_se_ratio=[
+                [None, None],
+                [0.25, 0.25, 0.25],
+                [0.25, 0.25],
+                [0.25, 0.25, 0.25],
+            ],
+            stackwise_activation=[
+                ["relu", "relu"],
+                ["hard_swish", "hard_swish", "hard_swish"],
+                ["hard_swish", "hard_swish"],
+                ["hard_swish", "hard_swish", "hard_swish"],
+            ],
+            stackwise_padding=[[1, 1], [2, 2, 2], [2, 2], [2, 2, 2], [1]],
+            output_num_filters=1024,
+            input_activation="hard_swish",
+            output_activation="hard_swish",
+            input_num_filters=16,
+            image_shape=(32, 32, 3),
+            depthwise_filters=8,
+            squeeze_and_excite=0.5,
+            last_layer_filter=288,
+        )
+        self.preprocessor = MobileNetImageClassifierPreprocessor()
+        self.image_converter = MobileNetImageConverter(
+            height=32, width=32, scale=1 / 255.0
+        )
+        self.preprocessor = MobileNetImageClassifierPreprocessor(
+            self.image_converter
+        )
+        self.init_kwargs = {
+            "backbone": self.backbone,
+            "preprocessor": self.preprocessor,
+            "num_classes": 3,
+        }
+        self.train_data = (
+            self.images,
+            self.labels,
+        )
+
+    def test_classifier_basics(self):
+        self.run_task_test(
+            cls=MobileNetImageClassifier,
+            init_kwargs=self.init_kwargs,
+            train_data=self.train_data,
+            expected_output_shape=(2, 3),
+        )
+
+    @pytest.mark.large
+    def test_all_presets(self):
+        for preset in MobileNetImageClassifier.presets:
+            self.run_preset_test(
+                cls=MobileNetImageClassifier,
+                preset=preset,
+                input_data=self.images,
+                expected_output_shape=(1, 1000),
+            )
+
+    @pytest.mark.large
+    def test_saved_model(self):
+        self.run_model_saving_test(
+            cls=MobileNetImageClassifier,
+            init_kwargs=self.init_kwargs,
+            input_data=self.images,
+        )