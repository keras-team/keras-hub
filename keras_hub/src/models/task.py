--- conflicted
+++ resolved
@@ -4,14 +4,8 @@
 from rich import table as rich_table
 
 from keras_hub.src.api_export import keras_hub_export
-<<<<<<< HEAD
-from keras_hub.src.layers.preprocessing.audio_converter import AudioConverter
-from keras_hub.src.layers.preprocessing.image_converter import ImageConverter
-from keras_hub.src.tokenizers.tokenizer import Tokenizer
-=======
 from keras_hub.src.models.backbone import Backbone
 from keras_hub.src.models.preprocessor import Preprocessor
->>>>>>> 6d80bcfe
 from keras_hub.src.utils.keras_utils import print_msg
 from keras_hub.src.utils.pipeline_model import PipelineModel
 from keras_hub.src.utils.preset_utils import builtin_presets
@@ -330,21 +324,6 @@
                     info,
                 )
 
-<<<<<<< HEAD
-            for layer in self.preprocessor._flatten_layers(include_self=False):
-                if isinstance(layer, Tokenizer):
-                    info = "Vocab size: "
-                    info += highlight_number(layer.vocabulary_size())
-                    add_layer(layer, info)
-                elif isinstance(layer, ImageConverter):
-                    info = "Image size: "
-                    info += highlight_shape(layer.image_size())
-                    add_layer(layer, info)
-                elif isinstance(layer, AudioConverter):
-                    info = "Audio shape: "
-                    info += highlight_shape(layer.audio_shape())
-                    add_layer(layer, info)
-=======
             preprocessor = self.preprocessor
             tokenizer = getattr(preprocessor, "tokenizer", None)
             if tokenizer:
@@ -361,7 +340,6 @@
                 info = "Audio shape: "
                 info += highlight_shape(audio_converter.audio_shape())
                 add_layer(audio_converter, info)
->>>>>>> 6d80bcfe
 
             # Print the to the console.
             preprocessor_name = markup.escape(preprocessor.name)
