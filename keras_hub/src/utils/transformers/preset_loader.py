"""Convert huggingface models to KerasHub."""

from keras_hub.src.models.image_classifier import ImageClassifier
from keras_hub.src.utils.preset_utils import PresetLoader
from keras_hub.src.utils.preset_utils import jax_memory_cleanup
from keras_hub.src.utils.transformers import convert_albert
from keras_hub.src.utils.transformers import convert_bart
from keras_hub.src.utils.transformers import convert_bert
from keras_hub.src.utils.transformers import convert_deit
from keras_hub.src.utils.transformers import convert_distilbert
from keras_hub.src.utils.transformers import convert_gemma
from keras_hub.src.utils.transformers import convert_gpt2
from keras_hub.src.utils.transformers import convert_llama3
from keras_hub.src.utils.transformers import convert_mistral
from keras_hub.src.utils.transformers import convert_mixtral
from keras_hub.src.utils.transformers import convert_pali_gemma
from keras_hub.src.utils.transformers import convert_qwen
<<<<<<< HEAD
from keras_hub.src.utils.transformers import convert_qwen3_moe
=======
from keras_hub.src.utils.transformers import convert_qwen3
>>>>>>> 9989fda2
from keras_hub.src.utils.transformers import convert_qwen_moe
from keras_hub.src.utils.transformers import convert_vit
from keras_hub.src.utils.transformers.safetensor_utils import SafetensorLoader


class TransformersPresetLoader(PresetLoader):
    def __init__(self, preset, config):
        super().__init__(preset, config)
        model_type = self.config["model_type"]
        if model_type == "albert":
            self.converter = convert_albert
        elif model_type == "bart":
            self.converter = convert_bart
        elif model_type == "bert":
            self.converter = convert_bert
        elif model_type == "deit":
            self.converter = convert_deit
        elif model_type == "distilbert":
            self.converter = convert_distilbert
        elif model_type == "gemma" or model_type == "gemma2":
            self.converter = convert_gemma
        elif model_type == "gpt2":
            self.converter = convert_gpt2
        elif model_type == "llama":
            # TODO: handle other llama versions.
            self.converter = convert_llama3
        elif model_type == "mistral":
            self.converter = convert_mistral
        elif model_type == "paligemma":
            self.converter = convert_pali_gemma
        elif model_type == "vit":
            self.converter = convert_vit
        elif model_type == "qwen2":
            self.converter = convert_qwen
        elif model_type == "mixtral":
            self.converter = convert_mixtral
        elif model_type == "qwen2_moe":
            self.converter = convert_qwen_moe
<<<<<<< HEAD
        elif model_type == "qwen3_moe":
            self.converter = convert_qwen3_moe
=======
        elif model_type == "qwen3":
            self.converter = convert_qwen3
>>>>>>> 9989fda2
        else:
            raise ValueError(
                "KerasHub has no converter for huggingface/transformers models "
                f"with model type `'{model_type}'`."
            )

    def check_backbone_class(self):
        return self.converter.backbone_cls

    def load_backbone(self, cls, load_weights, **kwargs):
        keras_config = self.converter.convert_backbone_config(self.config)
        backbone = cls(**{**keras_config, **kwargs})
        if load_weights:
            jax_memory_cleanup(backbone)
            with SafetensorLoader(self.preset) as loader:
                self.converter.convert_weights(backbone, loader, self.config)
        return backbone

    def load_task(self, cls, load_weights, load_task_weights, **kwargs):
        architecture = self.config["architectures"][0]
        if (
            not load_task_weights
            or not issubclass(cls, ImageClassifier)
            or architecture == "ViTModel"
        ):
            return super().load_task(
                cls, load_weights, load_task_weights, **kwargs
            )
        # Support loading the classification head for classifier models.
        if "ForImageClassification" in architecture:
            kwargs["num_classes"] = len(self.config["id2label"])
        task = super().load_task(cls, load_weights, load_task_weights, **kwargs)
        if load_task_weights:
            with SafetensorLoader(self.preset, prefix="") as loader:
                self.converter.convert_head(task, loader, self.config)
        return task

    def load_tokenizer(self, cls, config_name="tokenizer.json", **kwargs):
        return self.converter.convert_tokenizer(cls, self.preset, **kwargs)

    def load_image_converter(self, cls, **kwargs):
        # TODO: set image size for pali gemma checkpoints.
        return None<|MERGE_RESOLUTION|>--- conflicted
+++ resolved
@@ -15,11 +15,8 @@
 from keras_hub.src.utils.transformers import convert_mixtral
 from keras_hub.src.utils.transformers import convert_pali_gemma
 from keras_hub.src.utils.transformers import convert_qwen
-<<<<<<< HEAD
 from keras_hub.src.utils.transformers import convert_qwen3_moe
-=======
 from keras_hub.src.utils.transformers import convert_qwen3
->>>>>>> 9989fda2
 from keras_hub.src.utils.transformers import convert_qwen_moe
 from keras_hub.src.utils.transformers import convert_vit
 from keras_hub.src.utils.transformers.safetensor_utils import SafetensorLoader
@@ -58,13 +55,10 @@
             self.converter = convert_mixtral
         elif model_type == "qwen2_moe":
             self.converter = convert_qwen_moe
-<<<<<<< HEAD
         elif model_type == "qwen3_moe":
             self.converter = convert_qwen3_moe
-=======
         elif model_type == "qwen3":
             self.converter = convert_qwen3
->>>>>>> 9989fda2
         else:
             raise ValueError(
                 "KerasHub has no converter for huggingface/transformers models "
