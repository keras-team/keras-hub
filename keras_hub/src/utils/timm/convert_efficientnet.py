--- conflicted
+++ resolved
@@ -65,7 +65,6 @@
         "stackwise_nores_option": [True] + [False] * 5,
         "activation": "relu",
     },
-<<<<<<< HEAD
     "rw_m": {
         "width_coefficient": 1.2,
         "depth_coefficient": (1.2,) * 4 + (1.6,) * 2,
@@ -112,7 +111,7 @@
         "stackwise_force_input_filters": [0, 0, 0, 0, 0, 0],
         "stackwise_nores_option": [False] * 6,
         "activation": "silu",
-=======
+    },
     "b2": {
         "width_coefficient": 1.1,
         "depth_coefficient": 1.2,
@@ -128,7 +127,6 @@
     "b5": {
         "width_coefficient": 1.6,
         "depth_coefficient": 2.2,
->>>>>>> 0810a825
     },
 }
 
@@ -252,13 +250,8 @@
         repeats = backbone.stackwise_num_repeats[stack_index]
         stack_depth_coefficient = depth_coefficient[stack_index]
 
-<<<<<<< HEAD
         repeats = int(math.ceil(stack_depth_coefficient * repeats))
-=======
-        repeats = int(
-            math.ceil(VARIANT_MAP[variant]["depth_coefficient"] * repeats)
-        )
->>>>>>> 0810a825
+
         se_ratio = VARIANT_MAP[variant]["stackwise_squeeze_and_excite_ratios"][
             stack_index
         ]
@@ -329,11 +322,9 @@
                 fused_block_layer = backbone.get_layer(keras_block_prefix)
 
                 # Initial Expansion Conv
-<<<<<<< HEAD
                 port_conv2d(
                     fused_block_layer.conv1,
                     hf_block_prefix + "conv_exp",
-=======
                 if expansion_ratio != 1:
                     port_conv2d(
                         fused_block_layer.conv1,
@@ -360,74 +351,6 @@
 
                 # Output/Projection
                 port_conv2d(
-                    fused_block_layer.output_conv,
-                    hf_block_prefix + "conv_pwl",
->>>>>>> 0810a825
-                    port_bias=False,
-                )
-                conv_pw_count += 1
-                port_batch_normalization(
-<<<<<<< HEAD
-                    fused_block_layer.bn1,
-                    hf_block_prefix + f"bn{bn_count}",
-                )
-=======
-                    fused_block_layer.bn2,
-                    hf_block_prefix + f"bn{bn_count}",
-                )
-                bn_count += 1
-
-            elif block_type == "unfused":
-                unfused_block_layer = backbone.get_layer(keras_block_prefix)
-                # Initial Expansion Conv
-                if expansion_ratio != 1:
-                    port_conv2d(
-                        unfused_block_layer.conv1,
-                        hf_block_prefix + "conv_pw",
-                        port_bias=False,
-                    )
-                    conv_pw_count += 1
-                    port_batch_normalization(
-                        unfused_block_layer.bn1,
-                        hf_block_prefix + f"bn{bn_count}",
-                    )
-                    bn_count += 1
-
-                # Depthwise Conv
-                port_depthwise_conv2d(
-                    unfused_block_layer.depthwise,
-                    hf_block_prefix + "conv_dw",
-                    port_bias=False,
-                )
-                port_batch_normalization(
-                    unfused_block_layer.bn2,
-                    hf_block_prefix + f"bn{bn_count}",
-                )
->>>>>>> 0810a825
-                bn_count += 1
-
-                if 0 < se_ratio <= 1:
-                    # Squeeze and Excite
-                    port_conv2d(
-<<<<<<< HEAD
-                        fused_block_layer.se_conv1,
-                        hf_block_prefix + "se.conv_reduce",
-                    )
-                    port_conv2d(
-                        fused_block_layer.se_conv2,
-=======
-                        unfused_block_layer.se_conv1,
-                        hf_block_prefix + "se.conv_reduce",
-                    )
-                    port_conv2d(
-                        unfused_block_layer.se_conv2,
->>>>>>> 0810a825
-                        hf_block_prefix + "se.conv_expand",
-                    )
-
-                # Output/Projection
-                port_conv2d(
-<<<<<<< HEAD
                     fused_block_layer.output_conv,
                     hf_block_prefix + "conv_pwl",
                     port_bias=False,
@@ -496,19 +419,11 @@
                 port_conv2d(
                     cba_block_layer.conv1,
                     hf_block_prefix + "conv",
-=======
-                    unfused_block_layer.output_conv,
-                    hf_block_prefix + "conv_pwl",
->>>>>>> 0810a825
                     port_bias=False,
                 )
                 conv_pw_count += 1
                 port_batch_normalization(
-<<<<<<< HEAD
                     cba_block_layer.bn1,
-=======
-                    unfused_block_layer.bn3,
->>>>>>> 0810a825
                     hf_block_prefix + f"bn{bn_count}",
                 )
                 bn_count += 1
