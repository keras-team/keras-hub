import math

import numpy as np

from keras_hub.src.models.efficientnet.efficientnet_backbone import (
    EfficientNetBackbone,
)

backbone_cls = EfficientNetBackbone


VARIANT_MAP = {
    "b0": {
        "width_coefficient": 1.0,
        "depth_coefficient": 1.0,
        "stackwise_squeeze_and_excite_ratios": [0.25] * 7,
    },
    "b1": {
        "width_coefficient": 1.0,
        "depth_coefficient": 1.1,
        "stackwise_squeeze_and_excite_ratios": [0.25] * 7,
    },
<<<<<<< HEAD
    "lite0": {
        "width_coefficient": 1.0,
        "depth_coefficient": 1.0,
        "stackwise_squeeze_and_excite_ratios": [0] * 7,
        "activation": "relu6",
=======
    "el": {
        "width_coefficient": 1.2,
        "depth_coefficient": 1.4,
        "stackwise_kernel_sizes": [3, 3, 3, 5, 5, 5],
        "stackwise_num_repeats": [1, 2, 4, 5, 4, 2],
        "stackwise_input_filters": [32, 24, 32, 48, 96, 144],
        "stackwise_output_filters": [24, 32, 48, 96, 144, 192],
        "stackwise_expansion_ratios": [4, 8, 8, 8, 8, 8],
        "stackwise_strides": [1, 2, 2, 2, 1, 2],
        "stackwise_squeeze_and_excite_ratios": [0] * 6,
        "stackwise_block_types": ["fused"] * 3 + ["unfused"] * 3,
        "stackwise_force_input_filters": [24, 0, 0, 0, 0, 0],
        "stackwise_nores_option": [True] + [False] * 5,
        "activation": "relu",
    },
    "em": {
        "width_coefficient": 1.0,
        "depth_coefficient": 1.1,
        "stackwise_kernel_sizes": [3, 3, 3, 5, 5, 5],
        "stackwise_num_repeats": [1, 2, 4, 5, 4, 2],
        "stackwise_input_filters": [32, 24, 32, 48, 96, 144],
        "stackwise_output_filters": [24, 32, 48, 96, 144, 192],
        "stackwise_expansion_ratios": [4, 8, 8, 8, 8, 8],
        "stackwise_strides": [1, 2, 2, 2, 1, 2],
        "stackwise_squeeze_and_excite_ratios": [0] * 6,
        "stackwise_block_types": ["fused"] * 3 + ["unfused"] * 3,
        "stackwise_force_input_filters": [24, 0, 0, 0, 0, 0],
        "stackwise_nores_option": [True] + [False] * 5,
        "activation": "relu",
    },
    "es": {
        "width_coefficient": 1.0,
        "depth_coefficient": 1.0,
        "stackwise_kernel_sizes": [3, 3, 3, 5, 5, 5],
        "stackwise_num_repeats": [1, 2, 4, 5, 4, 2],
        "stackwise_input_filters": [32, 24, 32, 48, 96, 144],
        "stackwise_output_filters": [24, 32, 48, 96, 144, 192],
        "stackwise_expansion_ratios": [4, 8, 8, 8, 8, 8],
        "stackwise_strides": [1, 2, 2, 2, 1, 2],
        "stackwise_squeeze_and_excite_ratios": [0] * 6,
        "stackwise_block_types": ["fused"] * 3 + ["unfused"] * 3,
        "stackwise_force_input_filters": [24, 0, 0, 0, 0, 0],
        "stackwise_nores_option": [True] + [False] * 5,
        "activation": "relu",
    },
    "b2": {
        "width_coefficient": 1.1,
        "depth_coefficient": 1.2,
    },
    "b3": {
        "width_coefficient": 1.2,
        "depth_coefficient": 1.4,
    },
    "b4": {
        "width_coefficient": 1.4,
        "depth_coefficient": 1.8,
    },
    "b5": {
        "width_coefficient": 1.6,
        "depth_coefficient": 2.2,
>>>>>>> 0810a825
    },
}


def convert_backbone_config(timm_config):
    timm_architecture = timm_config["architecture"]

    base_kwargs = {
        "stackwise_kernel_sizes": [3, 3, 5, 3, 5, 5, 3],
        "stackwise_num_repeats": [1, 2, 2, 3, 3, 4, 1],
        "stackwise_input_filters": [32, 16, 24, 40, 80, 112, 192],
        "stackwise_output_filters": [16, 24, 40, 80, 112, 192, 320],
        "stackwise_expansion_ratios": [1, 6, 6, 6, 6, 6, 6],
        "stackwise_strides": [1, 2, 2, 2, 1, 2, 1],
        "stackwise_block_types": ["v1"] * 7,
        "min_depth": None,
        "include_stem_padding": True,
        "use_depth_divisor_as_min_depth": True,
        "cap_round_filter_decrease": True,
        "stem_conv_padding": "valid",
        "batch_norm_momentum": 0.9,
        "batch_norm_epsilon": 1e-5,
        "dropout": 0,
        "projection_activation": None,
    }

    variant = "_".join(timm_architecture.split("_")[1:])

    if variant not in VARIANT_MAP:
        raise ValueError(
            f"Currently, the architecture {timm_architecture} is not supported."
        )

    base_kwargs.update(VARIANT_MAP[variant])

    return base_kwargs


def convert_weights(backbone, loader, timm_config):
    timm_architecture = timm_config["architecture"]
    variant = "_".join(timm_architecture.split("_")[1:])

    def port_conv2d(keras_layer, hf_weight_prefix, port_bias=True):
        loader.port_weight(
            keras_layer.kernel,
            hf_weight_key=f"{hf_weight_prefix}.weight",
            hook_fn=lambda x, _: np.transpose(x, (2, 3, 1, 0)),
        )

        if port_bias:
            loader.port_weight(
                keras_layer.bias,
                hf_weight_key=f"{hf_weight_prefix}.bias",
            )

    def port_depthwise_conv2d(
        keras_layer,
        hf_weight_prefix,
        port_bias=True,
        depth_multiplier=1,
    ):

        def convert_pt_conv2d_kernel(pt_kernel):
            out_channels, in_channels_per_group, height, width = pt_kernel.shape
            # PT Convs are depthwise convs if and only if in_channels_per_group == 1
            assert in_channels_per_group == 1
            pt_kernel = np.transpose(pt_kernel, (2, 3, 0, 1))
            in_channels = out_channels // depth_multiplier
            return np.reshape(
                pt_kernel, (height, width, in_channels, depth_multiplier)
            )

        loader.port_weight(
            keras_layer.kernel,
            hf_weight_key=f"{hf_weight_prefix}.weight",
            hook_fn=lambda x, _: convert_pt_conv2d_kernel(x),
        )

        if port_bias:
            loader.port_weight(
                keras_layer.bias,
                hf_weight_key=f"{hf_weight_prefix}.bias",
            )

    def port_batch_normalization(keras_layer, hf_weight_prefix):
        loader.port_weight(
            keras_layer.gamma,
            hf_weight_key=f"{hf_weight_prefix}.weight",
        )
        loader.port_weight(
            keras_layer.beta,
            hf_weight_key=f"{hf_weight_prefix}.bias",
        )
        loader.port_weight(
            keras_layer.moving_mean,
            hf_weight_key=f"{hf_weight_prefix}.running_mean",
        )
        loader.port_weight(
            keras_layer.moving_variance,
            hf_weight_key=f"{hf_weight_prefix}.running_var",
        )
        # do we need num batches tracked?

    # Stem
    port_conv2d(backbone.get_layer("stem_conv"), "conv_stem", port_bias=False)
    port_batch_normalization(backbone.get_layer("stem_bn"), "bn1")

    # Stages
    num_stacks = len(backbone.stackwise_kernel_sizes)
    for stack_index in range(num_stacks):

        block_type = backbone.stackwise_block_types[stack_index]
        expansion_ratio = backbone.stackwise_expansion_ratios[stack_index]
        repeats = backbone.stackwise_num_repeats[stack_index]

        repeats = int(
            math.ceil(VARIANT_MAP[variant]["depth_coefficient"] * repeats)
        )
        se_ratio = VARIANT_MAP[variant]["stackwise_squeeze_and_excite_ratios"][
            stack_index
        ]

        se_ratio = VARIANT_MAP[variant]["stackwise_squeeze_and_excite_ratios"][
            stack_index
        ]

        for block_idx in range(repeats):

            conv_pw_count = 0
            bn_count = 1

            # 97 is the start of the lowercase alphabet.
            letter_identifier = chr(block_idx + 97)

            keras_block_prefix = f"block{stack_index+1}{letter_identifier}_"
            hf_block_prefix = f"blocks.{stack_index}.{block_idx}."

            if block_type == "v1":
                conv_pw_name_map = ["conv_pw", "conv_pwl"]
                # Initial Expansion Conv
                if expansion_ratio != 1:
                    port_conv2d(
                        backbone.get_layer(keras_block_prefix + "expand_conv"),
                        hf_block_prefix + conv_pw_name_map[conv_pw_count],
                        port_bias=False,
                    )
                    conv_pw_count += 1
                    port_batch_normalization(
                        backbone.get_layer(keras_block_prefix + "expand_bn"),
                        hf_block_prefix + f"bn{bn_count}",
                    )
                    bn_count += 1

                # Depthwise Conv
                port_depthwise_conv2d(
                    backbone.get_layer(keras_block_prefix + "dwconv"),
                    hf_block_prefix + "conv_dw",
                    port_bias=False,
                )
                port_batch_normalization(
                    backbone.get_layer(keras_block_prefix + "dwconv_bn"),
                    hf_block_prefix + f"bn{bn_count}",
                )
                bn_count += 1

                if 0 < se_ratio <= 1:
                    # Squeeze and Excite
                    port_conv2d(
<<<<<<< HEAD
                        keras_block_prefix + "se_reduce",
                        hf_block_prefix + "se.conv_reduce",
                    )
                    port_conv2d(
                        keras_block_prefix + "se_expand",
=======
                        backbone.get_layer(keras_block_prefix + "se_reduce"),
                        hf_block_prefix + "se.conv_reduce",
                    )
                    port_conv2d(
                        backbone.get_layer(keras_block_prefix + "se_expand"),
                        hf_block_prefix + "se.conv_expand",
                    )

                # Output/Projection
                port_conv2d(
                    backbone.get_layer(keras_block_prefix + "project"),
                    hf_block_prefix + conv_pw_name_map[conv_pw_count],
                    port_bias=False,
                )
                conv_pw_count += 1
                port_batch_normalization(
                    backbone.get_layer(keras_block_prefix + "project_bn"),
                    hf_block_prefix + f"bn{bn_count}",
                )
                bn_count += 1
            elif block_type == "fused":
                fused_block_layer = backbone.get_layer(keras_block_prefix)

                # Initial Expansion Conv
                if expansion_ratio != 1:
                    port_conv2d(
                        fused_block_layer.conv1,
                        hf_block_prefix + "conv_exp",
                        port_bias=False,
                    )
                    conv_pw_count += 1
                    port_batch_normalization(
                        fused_block_layer.bn1,
                        hf_block_prefix + f"bn{bn_count}",
                    )
                    bn_count += 1

                if 0 < se_ratio <= 1:
                    # Squeeze and Excite
                    port_conv2d(
                        fused_block_layer.se_conv1,
                        hf_block_prefix + "se.conv_reduce",
                    )
                    port_conv2d(
                        fused_block_layer.se_conv2,
                        hf_block_prefix + "se.conv_expand",
                    )

                # Output/Projection
                port_conv2d(
                    fused_block_layer.output_conv,
                    hf_block_prefix + "conv_pwl",
                    port_bias=False,
                )
                conv_pw_count += 1
                port_batch_normalization(
                    fused_block_layer.bn2,
                    hf_block_prefix + f"bn{bn_count}",
                )
                bn_count += 1

            elif block_type == "unfused":
                unfused_block_layer = backbone.get_layer(keras_block_prefix)
                # Initial Expansion Conv
                if expansion_ratio != 1:
                    port_conv2d(
                        unfused_block_layer.conv1,
                        hf_block_prefix + "conv_pw",
                        port_bias=False,
                    )
                    conv_pw_count += 1
                    port_batch_normalization(
                        unfused_block_layer.bn1,
                        hf_block_prefix + f"bn{bn_count}",
                    )
                    bn_count += 1

                # Depthwise Conv
                port_depthwise_conv2d(
                    unfused_block_layer.depthwise,
                    hf_block_prefix + "conv_dw",
                    port_bias=False,
                )
                port_batch_normalization(
                    unfused_block_layer.bn2,
                    hf_block_prefix + f"bn{bn_count}",
                )
                bn_count += 1

                if 0 < se_ratio <= 1:
                    # Squeeze and Excite
                    port_conv2d(
                        unfused_block_layer.se_conv1,
                        hf_block_prefix + "se.conv_reduce",
                    )
                    port_conv2d(
                        unfused_block_layer.se_conv2,
>>>>>>> 0810a825
                        hf_block_prefix + "se.conv_expand",
                    )

                # Output/Projection
                port_conv2d(
                    unfused_block_layer.output_conv,
                    hf_block_prefix + "conv_pwl",
                    port_bias=False,
                )
                conv_pw_count += 1
                port_batch_normalization(
                    unfused_block_layer.bn3,
                    hf_block_prefix + f"bn{bn_count}",
                )
                bn_count += 1

    # Head/Top
    port_conv2d(backbone.get_layer("top_conv"), "conv_head", port_bias=False)
    port_batch_normalization(backbone.get_layer("top_bn"), "bn2")


def convert_head(task, loader, timm_config):
    classifier_prefix = timm_config["pretrained_cfg"]["classifier"]
    prefix = f"{classifier_prefix}."
    loader.port_weight(
        task.output_dense.kernel,
        hf_weight_key=prefix + "weight",
        hook_fn=lambda x, _: np.transpose(np.squeeze(x)),
    )
    loader.port_weight(
        task.output_dense.bias,
        hf_weight_key=prefix + "bias",
    )<|MERGE_RESOLUTION|>--- conflicted
+++ resolved
@@ -20,13 +20,31 @@
         "depth_coefficient": 1.1,
         "stackwise_squeeze_and_excite_ratios": [0.25] * 7,
     },
-<<<<<<< HEAD
+    "b2": {
+        "width_coefficient": 1.1,
+        "depth_coefficient": 1.2,
+        "stackwise_squeeze_and_excite_ratios": [0.25] * 7,
+    },
+    "b3": {
+        "width_coefficient": 1.2,
+        "depth_coefficient": 1.4,
+        "stackwise_squeeze_and_excite_ratios": [0.25] * 7,
+    },
+    "b4": {
+        "width_coefficient": 1.4,
+        "depth_coefficient": 1.8,
+        "stackwise_squeeze_and_excite_ratios": [0.25] * 7,
+    },
+    "b5": {
+        "width_coefficient": 1.6,
+        "depth_coefficient": 2.2,
+        "stackwise_squeeze_and_excite_ratios": [0.25] * 7,
+    },
     "lite0": {
         "width_coefficient": 1.0,
         "depth_coefficient": 1.0,
         "stackwise_squeeze_and_excite_ratios": [0] * 7,
         "activation": "relu6",
-=======
     "el": {
         "width_coefficient": 1.2,
         "depth_coefficient": 1.4,
@@ -72,23 +90,7 @@
         "stackwise_nores_option": [True] + [False] * 5,
         "activation": "relu",
     },
-    "b2": {
-        "width_coefficient": 1.1,
-        "depth_coefficient": 1.2,
-    },
-    "b3": {
-        "width_coefficient": 1.2,
-        "depth_coefficient": 1.4,
-    },
-    "b4": {
-        "width_coefficient": 1.4,
-        "depth_coefficient": 1.8,
-    },
-    "b5": {
-        "width_coefficient": 1.6,
-        "depth_coefficient": 2.2,
->>>>>>> 0810a825
-    },
+
 }
 
 
@@ -210,10 +212,6 @@
             stack_index
         ]
 
-        se_ratio = VARIANT_MAP[variant]["stackwise_squeeze_and_excite_ratios"][
-            stack_index
-        ]
-
         for block_idx in range(repeats):
 
             conv_pw_count = 0
@@ -256,13 +254,11 @@
                 if 0 < se_ratio <= 1:
                     # Squeeze and Excite
                     port_conv2d(
-<<<<<<< HEAD
                         keras_block_prefix + "se_reduce",
                         hf_block_prefix + "se.conv_reduce",
                     )
                     port_conv2d(
                         keras_block_prefix + "se_expand",
-=======
                         backbone.get_layer(keras_block_prefix + "se_reduce"),
                         hf_block_prefix + "se.conv_reduce",
                     )
@@ -360,7 +356,6 @@
                     )
                     port_conv2d(
                         unfused_block_layer.se_conv2,
->>>>>>> 0810a825
                         hf_block_prefix + "se.conv_expand",
                     )
 
