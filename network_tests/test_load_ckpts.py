--- conflicted
+++ resolved
@@ -20,21 +20,6 @@
 
 
 class BertCkptTest(tf.test.TestCase, parameterized.TestCase):
-<<<<<<< HEAD
-    def test_load_bert_base_uncased(self):
-        model = keras_nlp.models.BertBase(weights="uncased_en")
-        input_data = {
-            "token_ids": tf.random.uniform(
-                shape=(1, 512), dtype=tf.int64, maxval=model.vocabulary_size
-            ),
-            "segment_ids": tf.constant([0] * 200 + [1] * 312, shape=(1, 512)),
-            "padding_mask": tf.constant([1] * 512, shape=(1, 512)),
-        }
-        model(input_data)
-
-    def test_load_bert_base_cased(self):
-        model = keras_nlp.models.BertBase(weights="cased_en")
-=======
     @parameterized.named_parameters(
         ("uncased_en", "uncased_en"),
         ("cased_en", "cased_en"),
@@ -43,7 +28,6 @@
     )
     def test_load_bert_base(self, weights):
         model = keras_nlp.models.BertBase(weights=weights)
->>>>>>> 6953e53e
         input_data = {
             "token_ids": tf.random.uniform(
                 shape=(1, 512), dtype=tf.int64, maxval=model.vocabulary_size
