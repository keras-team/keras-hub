--- conflicted
+++ resolved
@@ -78,13 +78,10 @@
         return load_distilbert_backbone(cls, preset, load_weights)
     if cls.__name__ == "AlbertBackbone":
         return load_albert_backbone(cls, preset, load_weights)
-<<<<<<< HEAD
+    if cls.__name__ == "BartBackbone":
+        return load_bart_backbone(cls, preset, load_weights)
     if cls.__name__ == "MistralBackbone":
         return load_mistral_backbone(cls, preset, load_weights)
-=======
-    if cls.__name__ == "BartBackbone":
-        return load_bart_backbone(cls, preset, load_weights)
->>>>>>> 5299cd45
     raise ValueError(
         f"{cls} has not been ported from the Hugging Face format yet. "
         "Please check Hugging Face Hub for the Keras model. "
@@ -118,13 +115,10 @@
         return load_distilbert_tokenizer(cls, preset)
     if cls.__name__ == "AlbertTokenizer":
         return load_albert_tokenizer(cls, preset)
-<<<<<<< HEAD
+    if cls.__name__ == "BartTokenizer":
+        return load_bart_tokenizer(cls, preset)
     if cls.__name__ == "MistralTokenizer":
         return load_mistral_tokenizer(cls, preset)
-=======
-    if cls.__name__ == "BartTokenizer":
-        return load_bart_tokenizer(cls, preset)
->>>>>>> 5299cd45
     raise ValueError(
         f"{cls} has not been ported from the Hugging Face format yet. "
         "Please check Hugging Face Hub for the Keras model. "
