# Copyright 2024 The KerasNLP Authors
#
# Licensed under the Apache License, Version 2.0 (the "License");
# you may not use this file except in compliance with the License.
# You may obtain a copy of the License at
#
#     https://www.apache.org/licenses/LICENSE-2.0
#
# Unless required by applicable law or agreed to in writing, software
# distributed under the License is distributed on an "AS IS" BASIS,
# WITHOUT WARRANTIES OR CONDITIONS OF ANY KIND, either express or implied.
# See the License for the specific language governing permissions and
# limitations under the License.
"""Convert huggingface models to KerasNLP."""


from keras_nlp.src.utils.transformers.convert_albert import load_albert_backbone
from keras_nlp.src.utils.transformers.convert_albert import (
    load_albert_tokenizer,
)
from keras_nlp.src.utils.transformers.convert_bert import load_bert_backbone
from keras_nlp.src.utils.transformers.convert_bert import load_bert_tokenizer
from keras_nlp.src.utils.transformers.convert_distilbert import (
    load_distilbert_backbone,
)
from keras_nlp.src.utils.transformers.convert_distilbert import (
    load_distilbert_tokenizer,
)
from keras_nlp.src.utils.transformers.convert_gemma import load_gemma_backbone
from keras_nlp.src.utils.transformers.convert_gemma import load_gemma_tokenizer
from keras_nlp.src.utils.transformers.convert_gpt2 import load_gpt2_backbone
from keras_nlp.src.utils.transformers.convert_gpt2 import load_gpt2_tokenizer
from keras_nlp.src.utils.transformers.convert_llama3 import load_llama3_backbone
from keras_nlp.src.utils.transformers.convert_llama3 import (
    load_llama3_tokenizer,
)
from keras_nlp.src.utils.transformers.convert_mistral import (
    load_mistral_backbone,
)
from keras_nlp.src.utils.transformers.convert_mistral import (
    load_mistral_tokenizer,
)
from keras_nlp.src.utils.transformers.convert_pali_gemma import (
    load_pali_gemma_backbone,
)
from keras_nlp.src.utils.transformers.convert_pali_gemma import (
    load_pali_gemma_tokenizer,
)


def load_transformers_backbone(cls, preset, load_weights):
    """
    Load a Transformer model config and weights as a KerasNLP backbone.

    Args:
        cls (class): Keras model class.
        preset (str): Preset configuration name.
        load_weights (bool): Whether to load the weights.

    Returns:
        backbone: Initialized Keras model backbone.
    """
    if cls is None:
        raise ValueError("Backbone class is None")
    if cls.__name__ == "BertBackbone":
        return load_bert_backbone(cls, preset, load_weights)
    if cls.__name__ == "GemmaBackbone":
        return load_gemma_backbone(cls, preset, load_weights)
    if cls.__name__ == "Llama3Backbone":
        return load_llama3_backbone(cls, preset, load_weights)
    if cls.__name__ == "PaliGemmaBackbone":
        return load_pali_gemma_backbone(cls, preset, load_weights)
    if cls.__name__ == "GPT2Backbone":
        return load_gpt2_backbone(cls, preset, load_weights)
    if cls.__name__ == "DistilBertBackbone":
        return load_distilbert_backbone(cls, preset, load_weights)
<<<<<<< HEAD
    if cls.__name__ == "MistralBackbone":
        return load_mistral_backbone(cls, preset, load_weights)
=======
    if cls.__name__ == "AlbertBackbone":
        return load_albert_backbone(cls, preset, load_weights)
>>>>>>> 4931eae0
    raise ValueError(
        f"{cls} has not been ported from the Hugging Face format yet. "
        "Please check Hugging Face Hub for the Keras model. "
    )


def load_transformers_tokenizer(cls, preset):
    """
    Load a Transformer tokenizer assets as a KerasNLP tokenizer.

    Args:
        cls (class): Tokenizer class.
        preset (str): Preset configuration name.

    Returns:
        tokenizer: Initialized tokenizer.
    """
    if cls is None:
        raise ValueError("Tokenizer class is None")
    if cls.__name__ == "BertTokenizer":
        return load_bert_tokenizer(cls, preset)
    if cls.__name__ == "GemmaTokenizer":
        return load_gemma_tokenizer(cls, preset)
    if cls.__name__ == "Llama3Tokenizer":
        return load_llama3_tokenizer(cls, preset)
    if cls.__name__ == "PaliGemmaTokenizer":
        return load_pali_gemma_tokenizer(cls, preset)
    if cls.__name__ == "GPT2Tokenizer":
        return load_gpt2_tokenizer(cls, preset)
    if cls.__name__ == "DistilBertTokenizer":
        return load_distilbert_tokenizer(cls, preset)
<<<<<<< HEAD
    if cls.__name__ == "MistralTokenizer":
        return load_mistral_tokenizer(cls, preset)
=======
    if cls.__name__ == "AlbertTokenizer":
        return load_albert_tokenizer(cls, preset)
>>>>>>> 4931eae0
    raise ValueError(
        f"{cls} has not been ported from the Hugging Face format yet. "
        "Please check Hugging Face Hub for the Keras model. "
    )<|MERGE_RESOLUTION|>--- conflicted
+++ resolved
@@ -74,13 +74,10 @@
         return load_gpt2_backbone(cls, preset, load_weights)
     if cls.__name__ == "DistilBertBackbone":
         return load_distilbert_backbone(cls, preset, load_weights)
-<<<<<<< HEAD
+    if cls.__name__ == "AlbertBackbone":
+        return load_albert_backbone(cls, preset, load_weights)
     if cls.__name__ == "MistralBackbone":
         return load_mistral_backbone(cls, preset, load_weights)
-=======
-    if cls.__name__ == "AlbertBackbone":
-        return load_albert_backbone(cls, preset, load_weights)
->>>>>>> 4931eae0
     raise ValueError(
         f"{cls} has not been ported from the Hugging Face format yet. "
         "Please check Hugging Face Hub for the Keras model. "
@@ -112,13 +109,10 @@
         return load_gpt2_tokenizer(cls, preset)
     if cls.__name__ == "DistilBertTokenizer":
         return load_distilbert_tokenizer(cls, preset)
-<<<<<<< HEAD
+    if cls.__name__ == "AlbertTokenizer":
+        return load_albert_tokenizer(cls, preset)
     if cls.__name__ == "MistralTokenizer":
         return load_mistral_tokenizer(cls, preset)
-=======
-    if cls.__name__ == "AlbertTokenizer":
-        return load_albert_tokenizer(cls, preset)
->>>>>>> 4931eae0
     raise ValueError(
         f"{cls} has not been ported from the Hugging Face format yet. "
         "Please check Hugging Face Hub for the Keras model. "
