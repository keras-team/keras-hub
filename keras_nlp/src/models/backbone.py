# Copyright 2024 The KerasNLP Authors
#
# Licensed under the Apache License, Version 2.0 (the "License");
# you may not use this file except in compliance with the License.
# You may obtain a copy of the License at
#
#     https://www.apache.org/licenses/LICENSE-2.0
#
# Unless required by applicable law or agreed to in writing, software
# distributed under the License is distributed on an "AS IS" BASIS,
# WITHOUT WARRANTIES OR CONDITIONS OF ANY KIND, either express or implied.
# See the License for the specific language governing permissions and
# limitations under the License.

import os

import keras

from keras_nlp.src.api_export import keras_nlp_export
from keras_nlp.src.utils.keras_utils import assert_quantization_support
from keras_nlp.src.utils.preset_utils import CONFIG_FILE
from keras_nlp.src.utils.preset_utils import MODEL_WEIGHTS_FILE
from keras_nlp.src.utils.preset_utils import builtin_presets
from keras_nlp.src.utils.preset_utils import get_preset_loader
from keras_nlp.src.utils.preset_utils import save_metadata
from keras_nlp.src.utils.preset_utils import save_serialized_object
from keras_nlp.src.utils.python_utils import classproperty
<<<<<<< HEAD
from keras_nlp.src.utils.timm.convert import load_timm_backbone
from keras_nlp.src.utils.transformers.convert import load_transformers_backbone
=======
>>>>>>> a5e5d8f2


@keras_nlp_export("keras_nlp.models.Backbone")
class Backbone(keras.Model):
    """Base class for all `Backbone` models.

    A `Backbone` is the basic architecture for a given NLP model. Unlike a
    `keras_nlp.models.Task`, a `Backbone` is not tailored to any specific loss
    function and training setup. A `Backbone` generally outputs the last hidden
    states of an architecture before any output predictions.

    A `Backbone` can be used in one of two ways:

    1. Through a `Task` class, which will wrap and extend a `Backbone` so it
       can be used with high level Keras functions like `fit()`, `predict()` or
       `evaluate()`. `Task` classes are built with a particular training
       objective in mind (e.g. classification or language modeling).
    2. Directly, by extending underlying functional model with additional
       outputs and training setup. This is the most flexible approach, and can
       allow for any outputs, loss, or custom training loop.

    All backbones include a `from_preset()` constructor which can be used to
    load a pre-trained config and weights.

    Example:
    ```python
    # Load a BERT backbone with pre-trained weights.
    backbone = keras_nlp.models.Backbone.from_preset(
        "bert_base_en",
    )
    # Load a GPT2 backbone with pre-trained weights at bfloat16 precision.
    backbone = keras_nlp.models.Backbone.from_preset(
        "gpt2_base_en",
        dtype="bfloat16",
        trainable=False,
    )
    ```
    """

    def __init__(self, *args, dtype=None, **kwargs):
        super().__init__(*args, **kwargs)
        self._functional_layer_ids = set(
            id(layer) for layer in self._flatten_layers()
        )
        self._initialized = True
        if dtype is not None:
            try:
                self.dtype_policy = keras.dtype_policies.get(dtype)
            # Before Keras 3.2, there is no `keras.dtype_policies.get`.
            except AttributeError:
                if isinstance(dtype, keras.DTypePolicy):
                    dtype = dtype.name
                self.dtype_policy = keras.DTypePolicy(dtype)

    def __setattr__(self, name, value):
        # Work around setattr issues for Keras 2 and Keras 3 torch backend.
        # Since all our state is covered by functional model we can route
        # around custom setattr calls.
        is_property = isinstance(getattr(type(self), name, None), property)
        is_unitialized = not hasattr(self, "_initialized")
        simple_setattr = keras.config.backend() == "torch"
        if simple_setattr and (is_property or is_unitialized):
            return object.__setattr__(self, name, value)
        return super().__setattr__(name, value)

    @property
    def token_embedding(self):
        """A `keras.layers.Embedding` instance for embedding token ids.

        This layer embeds integer token ids to the hidden dim of the model.
        """
        return getattr(self, "_token_embedding", None)

    @token_embedding.setter
    def token_embedding(self, value):
        self._token_embedding = value

    def quantize(self, mode, **kwargs):
        assert_quantization_support()
        return super().quantize(mode, **kwargs)

    def get_config(self):
        # Don't chain to super here. `get_config()` for functional models is
        # a nested layer config and cannot be passed to Backbone constructors.
        config = {
            "name": self.name,
            "trainable": self.trainable,
        }

        # Add quantization support by utilizing `DTypePolicyMap`
        try:
            if isinstance(
                self.dtype_policy, keras.dtype_policies.DTypePolicyMap
            ):
                config.update({"dtype": self.dtype_policy})
            else:
                policy_map = keras.dtype_policies.DTypePolicyMap()
                for layer in self._flatten_layers():
                    if layer.quantization_mode is not None:
                        policy_map[layer.path] = layer.dtype_policy
                if len(policy_map) > 0:
                    config.update({"dtype": policy_map})
        # Before Keras 3.2, there is no `keras.dtype_policies.get`.
        except AttributeError:
            pass
        return config

    @classmethod
    def from_config(cls, config):
        # The default `from_config()` for functional models will return a
        # vanilla `keras.Model`. We override it to get a subclass instance back.
        return cls(**config)

    @classproperty
    def presets(cls):
        """List built-in presets for a `Backbone` subclass."""
        return builtin_presets(cls)

    @classmethod
    def from_preset(
        cls,
        preset,
        load_weights=True,
        **kwargs,
    ):
        """Instantiate a `keras_nlp.models.Backbone` from a model preset.

        A preset is a directory of configs, weights and other file assets used
        to save and load a pre-trained model. The `preset` can be passed as a
        one of:

        1. a built-in preset identifier like `'bert_base_en'`
        2. a Kaggle Models handle like `'kaggle://user/bert/keras/bert_base_en'`
        3. a Hugging Face handle like `'hf://user/bert_base_en'`
        4. a path to a local preset directory like `'./bert_base_en'`

        This constructor can be called in one of two ways. Either from the base
        class like `keras_nlp.models.Backbone.from_preset()`, or from
        a model class like `keras_nlp.models.GemmaBackbone.from_preset()`.
        If calling from the base class, the subclass of the returning object
        will be inferred from the config in the preset directory.

        For any `Backbone` subclass, you can run `cls.presets.keys()` to list
        all built-in presets available on the class.

        Args:
            preset: string. A built-in preset identifier, a Kaggle Models
                handle, a Hugging Face handle, or a path to a local directory.
            load_weights: bool. If `True`, the weights will be loaded into the
                model architecture. If `False`, the weights will be randomly
                initialized.

        Examples:
        ```python
        # Load a Gemma backbone with pre-trained weights.
        model = keras_nlp.models.Backbone.from_preset(
            "gemma_2b_en",
        )

        # Load a Bert backbone with a pre-trained config and random weights.
        model = keras_nlp.models.Backbone.from_preset(
            "bert_base_en",
            load_weights=False,
        )
        ```
        """
<<<<<<< HEAD
        format = check_format(preset)

        if format == "transformers":
            return load_transformers_backbone(cls, preset, load_weights)
        elif format == "timm":
            return load_timm_backbone(cls, preset, load_weights, **kwargs)

        preset_cls = check_config_class(preset)
        if not issubclass(preset_cls, cls):
=======
        loader = get_preset_loader(preset)
        backbone_cls = loader.check_backbone_class()
        if not issubclass(backbone_cls, cls):
>>>>>>> a5e5d8f2
            raise ValueError(
                f"Saved preset has type `{backbone_cls.__name__}` which is not "
                f"a subclass of calling class `{cls.__name__}`. Call "
                f"`from_preset` directly on `{backbone_cls.__name__}` instead."
            )
        return loader.load_backbone(backbone_cls, load_weights, **kwargs)

    def save_to_preset(self, preset_dir):
        """Save backbone to a preset directory.

        Args:
            preset_dir: The path to the local model preset directory.
        """
        save_serialized_object(self, preset_dir, config_file=CONFIG_FILE)
        self.save_weights(os.path.join(preset_dir, MODEL_WEIGHTS_FILE))
        save_metadata(self, preset_dir)

    def enable_lora(self, rank):
        """Enable Lora on the backbone.

        Calling this method will freeze all weights on the backbone,
        while enabling Lora on the query & value `EinsumDense` layers
        of the attention layers.
        """
        target_names = ["query_dense", "value_dense", "query", "value"]
        self.trainable = True
        self._lora_enabled_layers = []
        self._lora_rank = rank
        for layer in self._flatten_layers(include_self=False):
            layer.trainable = False
        all_layers = self._flatten_layers(include_self=False)
        all_layers = [lyr for lyr in all_layers if lyr.weights]
        for i, layer in enumerate(all_layers):
            for name in target_names:
                if layer.name == name:
                    if hasattr(layer, "enable_lora"):
                        layer.trainable = True
                        layer.enable_lora(rank)
                        self._lora_enabled_layers.append(i)

    def save_lora_weights(self, filepath):
        if not getattr(self, "_lora_enabled_layers", []):
            raise ValueError(
                "There are no lora-enabled layers in this model. "
                "Make sure to call `.enable_lora(rank)` first."
            )
        if not str(filepath).endswith(".lora.h5"):
            raise ValueError(
                "The filename must end in `.lora.h5`. "
                f"Received: filepath={filepath}"
            )

        store = keras.src.saving.saving_lib.H5IOStore(filepath, mode="w")
        lora_store = store.make("lora")
        lora_store["rank"] = self._lora_rank
        # We cannot identify layers by name since names are non-unique,
        # so we identify them by index in the topologically sorted list
        # of layers that have weights.
        all_layers = self._flatten_layers(include_self=False)
        all_layers = [lyr for lyr in all_layers if lyr.weights]
        for layer_index in self._lora_enabled_layers:
            # We only lora the einsumdense layers,
            # so the factored weights are always named `kernel`
            layer = all_layers[layer_index]
            inner_store = store.make(f"lora/{layer_index}")
            inner_store["lora_kernel_a"] = layer.lora_kernel_a
            inner_store["lora_kernel_b"] = layer.lora_kernel_b
        store.close()

    def load_lora_weights(self, filepath):
        store = keras.src.saving.saving_lib.H5IOStore(filepath, mode="r")
        lora_store = store.get("lora")
        rank = int(lora_store["rank"][()])

        if not getattr(self, "_lora_enabled_layers", []):
            self.enable_lora(rank)
        else:
            if self._lora_rank != rank:
                raise ValueError(
                    f"The Lora rank expected by file '{filepath}' "
                    f"is rank={rank}, but the model was called with "
                    f"`.enable_lora(rank={self._lora_rank})`. "
                    "Both ranks must match."
                )
        all_layers = self._flatten_layers(include_self=False)
        all_layers = [lyr for lyr in all_layers if lyr.weights]
        for layer_index in self._lora_enabled_layers:
            layer = all_layers[layer_index]
            lora_kernel_a = store.get(f"lora/{layer_index}")["lora_kernel_a"]
            lora_kernel_b = store.get(f"lora/{layer_index}")["lora_kernel_b"]
            layer.lora_kernel_a.assign(lora_kernel_a)
            layer.lora_kernel_b.assign(lora_kernel_b)
        store.close()<|MERGE_RESOLUTION|>--- conflicted
+++ resolved
@@ -25,11 +25,6 @@
 from keras_nlp.src.utils.preset_utils import save_metadata
 from keras_nlp.src.utils.preset_utils import save_serialized_object
 from keras_nlp.src.utils.python_utils import classproperty
-<<<<<<< HEAD
-from keras_nlp.src.utils.timm.convert import load_timm_backbone
-from keras_nlp.src.utils.transformers.convert import load_transformers_backbone
-=======
->>>>>>> a5e5d8f2
 
 
 @keras_nlp_export("keras_nlp.models.Backbone")
@@ -196,21 +191,9 @@
         )
         ```
         """
-<<<<<<< HEAD
-        format = check_format(preset)
-
-        if format == "transformers":
-            return load_transformers_backbone(cls, preset, load_weights)
-        elif format == "timm":
-            return load_timm_backbone(cls, preset, load_weights, **kwargs)
-
-        preset_cls = check_config_class(preset)
-        if not issubclass(preset_cls, cls):
-=======
         loader = get_preset_loader(preset)
         backbone_cls = loader.check_backbone_class()
         if not issubclass(backbone_cls, cls):
->>>>>>> a5e5d8f2
             raise ValueError(
                 f"Saved preset has type `{backbone_cls.__name__}` which is not "
                 f"a subclass of calling class `{cls.__name__}`. Call "
