--- conflicted
+++ resolved
@@ -173,7 +173,6 @@
             if "attention/value/lora_kernel_b" in w.path:
                 self.assertEqual(tuple(w.value.sharding.spec), (None, None))
 
-<<<<<<< HEAD
     @parameterized.named_parameters(("int8", "int8"), ("float8", "float8"))
     def test_quantize(self, mode):
         model = GemmaBackbone(**self.init_kwargs)
@@ -208,7 +207,8 @@
         self.assertAllClose(
             model.predict(self.input_data),
             reloaded_model.predict(self.input_data),
-=======
+        )
+
 
 @pytest.mark.keras_3_only
 class Gemma2BackboneTest(TestCase):
@@ -249,5 +249,4 @@
             cls=GemmaBackbone,
             init_kwargs=self.init_kwargs,
             input_data=self.input_data,
->>>>>>> e4f09b24
         )