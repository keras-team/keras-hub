--- conflicted
+++ resolved
@@ -125,13 +125,8 @@
 
         def body(prompt, cache, index):
             # Compute the softmax distribution for the next token.
-<<<<<<< HEAD
-            logits, state = next(prompt, state, index)
+            logits, _, cache = next(prompt, cache, index)
             probabilities = keras.activations.softmax(logits / self.temperature)
-=======
-            logits, _, cache = next(prompt, cache, index)
-            probabilities = keras.activations.softmax(logits)
->>>>>>> 08351c09
             # Compute the next token.
             next_token = self.get_next_token(probabilities)
             # Don't overwrite anywhere mask is True.
