# Copyright 2023 The KerasNLP Authors
#
# Licensed under the Apache License, Version 2.0 (the "License");
# you may not use this file except in compliance with the License.
# You may obtain a copy of the License at
#
#     https://www.apache.org/licenses/LICENSE-2.0
#
# Unless required by applicable law or agreed to in writing, software
# distributed under the License is distributed on an "AS IS" BASIS,
# WITHOUT WARRANTIES OR CONDITIONS OF ANY KIND, either express or implied.
# See the License for the specific language governing permissions and
# limitations under the License.

""" Utility functions for `TransformerEncoder` and `TransformerDecoder`."""

import tensorflow as tf
from absl import logging


<<<<<<< HEAD
def _check_masks_shapes(inputs, padding_mask, attention_mask):
    mask = padding_mask
    if hasattr(inputs, "_keras_mask") and mask is None:
        mask = inputs._keras_mask
    if mask is not None:
        if mask._rank() != 2:
            raise ValueError(
                "`padding_mask` should have shape "
                "(batch_size, target_length). "
                f"Received shape `{mask.shape}`."
            )
    if attention_mask is not None:
        if attention_mask._rank() != 3:
            raise ValueError(
                "`attention_mask` should have shape "
                "(batch_size, target_length, source_length). "
                f"Received shape `{mask.shape}`."
            )


def compute_causal_mask(inputs):
    input_shape = tf.shape(inputs)
    batch_size, sequence_length = input_shape[0], input_shape[1]
    i = tf.range(sequence_length)[:, tf.newaxis]
    j = tf.range(sequence_length)
    mask = tf.cast(i >= j, dtype="int32")
    mask = tf.reshape(mask, (1, input_shape[1], input_shape[1]))
    mult = tf.concat(
        [
            tf.expand_dims(batch_size, -1),
            tf.constant([1, 1], dtype=tf.int32),
        ],
        axis=0,
    )
    return tf.tile(mask, mult)
=======
def compute_causal_mask(batch_size, input_length, output_length, cache_index=0):
    """Compute a causal attention mask for a transformer decoder.

    Args:
        batch_size: batch size for the mask.
        input_length: the length of key/value tensors in the attention layer.
        output_length: the length of query tensors in the attention layer.
        cache_index: the current index for cached generation. If passed, the
            query sequence will be considered to start at `cache_index` rather
            than zero. For example, a causal mask with `output_length=1` and
            `cache_index=5` would allow the query tensor to attend to the first
            five positions of the key/value tensors.

    Return:
        A causal attention mask with shape
        `(batch_size, output_length, input_length)` that can be passed to a
        attention layer.
    """
    i = tf.range(output_length)[:, tf.newaxis] + cache_index
    j = tf.range(input_length)
    mask = tf.cast(i >= j, dtype="int32")[tf.newaxis, :, :]
    return tf.broadcast_to(mask, (batch_size, output_length, input_length))
>>>>>>> 007840b4


def merge_padding_and_attention_mask(
    inputs,
    padding_mask,
    attention_mask,
):
    """Merge the padding mask with a customized attention mask.

    Args:
        inputs: the input sequence.
        padding_mask: the 1D padding mask, of shape
            [batch_size, sequence_length].
        attention_mask: the 2D customized mask, of shape
            [batch_size, sequence1_length, sequence2_length].

    Return:
        A merged 2D mask or None. If only `padding_mask` is provided, the
        returned mask is padding_mask with one additional axis.
    """
    _check_masks_shapes(inputs, padding_mask, attention_mask)
    mask = padding_mask
    if hasattr(inputs, "_keras_mask"):
        if mask is None:
            # If no padding mask is explicitly provided, we look for padding
            # mask from the input data.
            mask = inputs._keras_mask
        else:
            logging.warning(
                "You are explicitly setting `padding_mask` while the `inputs` "
                "have built-in mask, so the built-in mask is ignored."
            )
    if mask is not None:
        # Add an axis for broadcasting, the attention mask should be 2D
        # (not including the batch axis).
        mask = tf.cast(mask[:, tf.newaxis, :], dtype=tf.int32)
    if attention_mask is not None:
        attention_mask = tf.cast(attention_mask, dtype=tf.int32)
        if mask is None:
            return attention_mask
        else:
            return tf.minimum(mask, attention_mask)
    return mask<|MERGE_RESOLUTION|>--- conflicted
+++ resolved
@@ -18,7 +18,6 @@
 from absl import logging
 
 
-<<<<<<< HEAD
 def _check_masks_shapes(inputs, padding_mask, attention_mask):
     mask = padding_mask
     if hasattr(inputs, "_keras_mask") and mask is None:
@@ -39,22 +38,6 @@
             )
 
 
-def compute_causal_mask(inputs):
-    input_shape = tf.shape(inputs)
-    batch_size, sequence_length = input_shape[0], input_shape[1]
-    i = tf.range(sequence_length)[:, tf.newaxis]
-    j = tf.range(sequence_length)
-    mask = tf.cast(i >= j, dtype="int32")
-    mask = tf.reshape(mask, (1, input_shape[1], input_shape[1]))
-    mult = tf.concat(
-        [
-            tf.expand_dims(batch_size, -1),
-            tf.constant([1, 1], dtype=tf.int32),
-        ],
-        axis=0,
-    )
-    return tf.tile(mask, mult)
-=======
 def compute_causal_mask(batch_size, input_length, output_length, cache_index=0):
     """Compute a causal attention mask for a transformer decoder.
 
@@ -77,7 +60,6 @@
     j = tf.range(input_length)
     mask = tf.cast(i >= j, dtype="int32")[tf.newaxis, :, :]
     return tf.broadcast_to(mask, (batch_size, output_length, input_length))
->>>>>>> 007840b4
 
 
 def merge_padding_and_attention_mask(
