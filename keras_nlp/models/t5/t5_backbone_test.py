# Copyright 2023 The KerasNLP Authors
#
# Licensed under the Apache License, Version 2.0 (the "License");
# you may not use this file except in compliance with the License.
# You may obtain a copy of the License at
#
#     https://www.apache.org/licenses/LICENSE-2.0
#
# Unless required by applicable law or agreed to in writing, software
# distributed under the License is distributed on an "AS IS" BASIS,
# WITHOUT WARRANTIES OR CONDITIONS OF ANY KIND, either express or implied.
# See the License for the specific language governing permissions and
# limitations under the License.

import pytest

from keras_nlp.backend import ops
from keras_nlp.models.t5.t5_backbone import T5Backbone
from keras_nlp.tests.test_case import TestCase


<<<<<<< HEAD
class T5Test(TestCase):
=======
@pytest.mark.tf_only
class T5BackboneTest(TestCase):
>>>>>>> ab376b16
    def setUp(self):
        self.init_kwargs = {
            "vocabulary_size": 10,
            "num_layers": 2,
            "num_heads": 2,
            "hidden_dim": 2,
            "intermediate_dim": 4,
        }
        self.input_data = {
            "encoder_token_ids": ops.ones((2, 3), dtype="int32"),
            "encoder_padding_mask": ops.zeros((2, 3), dtype="int32"),
            "decoder_token_ids": ops.ones((2, 3), dtype="int32"),
            "decoder_padding_mask": ops.zeros((2, 3), dtype="int32"),
        }

    def test_backbone_basics(self):
        self.run_backbone_test(
            cls=T5Backbone,
            init_kwargs=self.init_kwargs,
            input_data=self.input_data,
            expected_output_shape={
                "encoder_sequence_output": (2, 3, 2),
                "decoder_sequence_output": (2, 3, 2),
            },
        )

    @pytest.mark.large
    def test_saved_model(self):
        self.run_model_saving_test(
            cls=T5Backbone,
            init_kwargs=self.init_kwargs,
            input_data=self.input_data,
        )<|MERGE_RESOLUTION|>--- conflicted
+++ resolved
@@ -19,12 +19,7 @@
 from keras_nlp.tests.test_case import TestCase
 
 
-<<<<<<< HEAD
-class T5Test(TestCase):
-=======
-@pytest.mark.tf_only
 class T5BackboneTest(TestCase):
->>>>>>> ab376b16
     def setUp(self):
         self.init_kwargs = {
             "vocabulary_size": 10,
