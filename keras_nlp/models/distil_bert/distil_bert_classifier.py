# Copyright 2022 The KerasNLP Authors
#
# Licensed under the Apache License, Version 2.0 (the "License");
# you may not use this file except in compliance with the License.
# You may obtain a copy of the License at
#
#     https://www.apache.org/licenses/LICENSE-2.0
#
# Unless required by applicable law or agreed to in writing, software
# distributed under the License is distributed on an "AS IS" BASIS,
# WITHOUT WARRANTIES OR CONDITIONS OF ANY KIND, either express or implied.
# See the License for the specific language governing permissions and
# limitations under the License.
"""DistilBERT classification model."""

import copy

from tensorflow import keras

from keras_nlp.models.distil_bert.distil_bert_backbone import DistilBertBackbone
from keras_nlp.models.distil_bert.distil_bert_backbone import (
    distilbert_kernel_initializer,
)
from keras_nlp.models.distil_bert.distil_bert_preprocessor import (
    DistilBertPreprocessor,
)
from keras_nlp.models.distil_bert.distil_bert_presets import backbone_presets
from keras_nlp.models.task import Task
from keras_nlp.utils.python_utils import classproperty


@keras.utils.register_keras_serializable(package="keras_nlp")
class DistilBertClassifier(Task):
    """An end-to-end DistilBERT model for classification tasks.

    This model attaches a classification head to a
    `keras_nlp.model.DistilBertBackbone` model, mapping from the backbone
    outputs to logit output suitable for a classification task. For usage of
    this model with pre-trained weights, see the `from_preset()` method.

    This model can optionally be configured with a `preprocessor` layer, in
    which case it will automatically apply preprocessing to raw inputs during
    `fit()`, `predict()`, and `evaluate()`. This is done by default when
    creating the model with `from_preset()`.

    Disclaimer: Pre-trained models are provided on an "as is" basis, without
    warranties or conditions of any kind. The underlying model is provided by a
    third party and subject to a separate license, available
    [here](https://github.com/huggingface/transformers).

    Args:
        backbone: A `keras_nlp.models.DistilBert` instance.
        num_classes: int. Number of classes to predict.
        hidden_dim: int. The size of the pooler layer.
        dropout: float. The dropout probability value, applied after the first
            dense layer.
        preprocessor: A `keras_nlp.models.DistilBertPreprocessor` or `None`. If
            `None`, this model will not apply preprocessing, and inputs should
            be preprocessed before calling the model.

    Examples:

    Example usage.
    ```python
    preprocessed_features = {
        "token_ids": tf.ones(shape=(2, 12), dtype=tf.int64),
        "padding_mask": tf.constant(
            [[1, 1, 1, 1, 1, 1, 1, 1, 1, 1, 0, 0]] * 2, shape=(2, 12)),
    }
    labels = [0, 3]

    # Randomly initialized DistilBertBackbone
    backbone = keras_nlp.models.DistilBertBackbone(
        vocabulary_size=30552,
        num_layers=6,
        num_heads=12,
        hidden_dim=768,
        intermediate_dim=3072,
        max_sequence_length=512
    )

    # Create a DistilBertClassifier and fit your data.
    classifier = keras_nlp.models.DistilBertClassifier(
        backbone,
        num_classes=4,
        preprocessor=None,
    )
    classifier.compile(
        loss=keras.losses.SparseCategoricalCrossentropy(from_logits=True),
    )
    classifier.fit(x=preprocessed_features, y=labels, batch_size=2)

    # Access backbone programatically (e.g., to change `trainable`)
    classifier.backbone.trainable = False
    ```

    Raw string inputs.
    ```python
    # Create a dataset with raw string features in an `(x, y)` format.
    features = ["The quick brown fox jumped.", "I forgot my homework."]
    labels = [0, 3]

    # Create a DistilBertClassifier and fit your data.
    classifier = keras_nlp.models.DistilBertClassifier.from_preset(
        "distil_bert_base_en_uncased",
        num_classes=4,
    )
    classifier.compile(
        loss=keras.losses.SparseCategoricalCrossentropy(from_logits=True),
    )
    classifier.fit(x=features, y=labels, batch_size=2)
    ```

    Raw string inputs with customized preprocessing.
    ```python
    # Create a dataset with raw string features in an `(x, y)` format.
    features = ["The quick brown fox jumped.", "I forgot my homework."]
    labels = [0, 3]

    # Use a shorter sequence length.
    preprocessor = keras_nlp.models.DistilBertPreprocessor.from_preset(
        "distil_bert_base_en_uncased",
        sequence_length=128,
    )
    # Create a DistilBertClassifier and fit your data.
    classifier = keras_nlp.models.DistilBertClassifier.from_preset(
        "distil_bert_base_en_uncased",
        num_classes=4,
        preprocessor=preprocessor,
    )
    classifier.compile(
        loss=keras.losses.SparseCategoricalCrossentropy(from_logits=True),
    )
    classifier.fit(x=features, y=labels, batch_size=2)
    ```

    Preprocessed inputs.
    ```python
    # Create a dataset with preprocessed features in an `(x, y)` format.
    preprocessed_features = {
        "token_ids": tf.ones(shape=(2, 12), dtype=tf.int64),
        "segment_ids": tf.constant(
            [[0, 0, 0, 0, 0, 1, 1, 1, 1, 1, 0, 0]] * 2, shape=(2, 12)
        ),
        "padding_mask": tf.constant(
            [[1, 1, 1, 1, 1, 1, 1, 1, 1, 1, 0, 0]] * 2, shape=(2, 12)
        ),
    }
    labels = [0, 3]

    # Create a DistilBERT classifier and fit your data.
    classifier = keras_nlp.models.DistilBertClassifier.from_preset(
        "distil_bert_base_en_uncased",
        num_classes=4,
        preprocessor=None,
    )
    classifier.compile(
        loss=keras.losses.SparseCategoricalCrossentropy(from_logits=True),
    )
    classifier.fit(x=preprocessed_features, y=labels, batch_size=2)
    ```
    """

    def __init__(
        self,
        backbone,
        num_classes=2,
        hidden_dim=None,
        dropout=0.2,
        preprocessor=None,
        **kwargs,
    ):
        inputs = backbone.input
        if hidden_dim is None:
            hidden_dim = backbone.hidden_dim

        x = backbone(inputs)[:, backbone.cls_token_index, :]
        x = keras.layers.Dense(
            hidden_dim,
            activation="relu",
            kernel_initializer=distilbert_kernel_initializer(),
            name="pooled_dense",
        )(x)
        x = keras.layers.Dropout(dropout, name="classifier_dropout")(x)
        outputs = keras.layers.Dense(
            num_classes,
            kernel_initializer=distilbert_kernel_initializer(),
            name="logits",
        )(x)

        # Instantiate using Functional API Model constructor
        super().__init__(
            inputs=inputs,
            outputs=outputs,
            include_preprocessing=preprocessor is not None,
            **kwargs,
        )
        # All references to `self` below this line
        self._backbone = backbone
        self._preprocessor = preprocessor
        self.num_classes = num_classes
        self.hidden_dim = hidden_dim
        self.dropout = dropout

    def get_config(self):
<<<<<<< HEAD
        config = super().get_config()
        config.update(
            {
                "num_classes": self.num_classes,
                "hidden_dim": self.hidden_dim,
                "dropout": self.dropout,
            }
=======
        return {
            "backbone": keras.layers.serialize(self.backbone),
            "preprocessor": keras.layers.serialize(self.preprocessor),
            "num_classes": self.num_classes,
            "hidden_dim": self.hidden_dim,
            "dropout": self.dropout,
            "name": self.name,
            "trainable": self.trainable,
        }

    @classmethod
    def from_config(cls, config):
        if "backbone" in config and isinstance(config["backbone"], dict):
            config["backbone"] = keras.layers.deserialize(config["backbone"])
        if "preprocessor" in config and isinstance(
            config["preprocessor"], dict
        ):
            config["preprocessor"] = keras.layers.deserialize(
                config["preprocessor"]
            )
        return cls(**config)

    @classproperty
    def presets(cls):
        return copy.deepcopy(backbone_presets)

    @classmethod
    @format_docstring(names=", ".join(backbone_presets))
    def from_preset(
        cls,
        preset,
        load_weights=True,
        **kwargs,
    ):
        """Create a classification model from a preset architecture and weights.

        By default, this method will automatically create a `preprocessor`
        layer to preprocess raw inputs during `fit()`, `predict()`, and
        `evaluate()`. If you would like to disable this behavior, pass
        `preprocessor=None`.

        Args:
            preset: string. Must be one of {{names}}.
            load_weights: Whether to load pre-trained weights into model.
                Defaults to `True`.

        Examples:

        Raw string inputs.
        ```python
        # Create a dataset with raw string features in an `(x, y)` format.
        features = ["The quick brown fox jumped.", "I forgot my homework."]
        labels = [0, 3]

        # Create a DistilBertClassifier and fit your data.
        classifier = keras_nlp.models.DistilBertClassifier.from_preset(
            "distil_bert_base_en_uncased",
            num_classes=4,
        )
        classifier.compile(
            loss=keras.losses.SparseCategoricalCrossentropy(from_logits=True),
        )
        classifier.fit(x=features, y=labels, batch_size=2)
        ```

        Raw string inputs with customized preprocessing.
        ```python
        # Create a dataset with raw string features in an `(x, y)` format.
        features = ["The quick brown fox jumped.", "I forgot my homework."]
        labels = [0, 3]

        # Use a shorter sequence length.
        preprocessor = keras_nlp.models.DistilBertPreprocessor.from_preset(
            "distil_bert_base_en_uncased",
            sequence_length=128,
        )
        # Create a DistilBertClassifier and fit your data.
        classifier = keras_nlp.models.DistilBertClassifier.from_preset(
            "distil_bert_base_en_uncased",
            num_classes=4,
            preprocessor=preprocessor,
        )
        classifier.compile(
            loss=keras.losses.SparseCategoricalCrossentropy(from_logits=True),
>>>>>>> 7dadc615
        )
        return config

    @classproperty
    def backbone_cls(cls):
        return DistilBertBackbone

    @classproperty
    def preprocessor_cls(cls):
        return DistilBertPreprocessor

    @classproperty
    def presets(cls):
        return copy.deepcopy(backbone_presets)<|MERGE_RESOLUTION|>--- conflicted
+++ resolved
@@ -203,7 +203,6 @@
         self.dropout = dropout
 
     def get_config(self):
-<<<<<<< HEAD
         config = super().get_config()
         config.update(
             {
@@ -211,92 +210,6 @@
                 "hidden_dim": self.hidden_dim,
                 "dropout": self.dropout,
             }
-=======
-        return {
-            "backbone": keras.layers.serialize(self.backbone),
-            "preprocessor": keras.layers.serialize(self.preprocessor),
-            "num_classes": self.num_classes,
-            "hidden_dim": self.hidden_dim,
-            "dropout": self.dropout,
-            "name": self.name,
-            "trainable": self.trainable,
-        }
-
-    @classmethod
-    def from_config(cls, config):
-        if "backbone" in config and isinstance(config["backbone"], dict):
-            config["backbone"] = keras.layers.deserialize(config["backbone"])
-        if "preprocessor" in config and isinstance(
-            config["preprocessor"], dict
-        ):
-            config["preprocessor"] = keras.layers.deserialize(
-                config["preprocessor"]
-            )
-        return cls(**config)
-
-    @classproperty
-    def presets(cls):
-        return copy.deepcopy(backbone_presets)
-
-    @classmethod
-    @format_docstring(names=", ".join(backbone_presets))
-    def from_preset(
-        cls,
-        preset,
-        load_weights=True,
-        **kwargs,
-    ):
-        """Create a classification model from a preset architecture and weights.
-
-        By default, this method will automatically create a `preprocessor`
-        layer to preprocess raw inputs during `fit()`, `predict()`, and
-        `evaluate()`. If you would like to disable this behavior, pass
-        `preprocessor=None`.
-
-        Args:
-            preset: string. Must be one of {{names}}.
-            load_weights: Whether to load pre-trained weights into model.
-                Defaults to `True`.
-
-        Examples:
-
-        Raw string inputs.
-        ```python
-        # Create a dataset with raw string features in an `(x, y)` format.
-        features = ["The quick brown fox jumped.", "I forgot my homework."]
-        labels = [0, 3]
-
-        # Create a DistilBertClassifier and fit your data.
-        classifier = keras_nlp.models.DistilBertClassifier.from_preset(
-            "distil_bert_base_en_uncased",
-            num_classes=4,
-        )
-        classifier.compile(
-            loss=keras.losses.SparseCategoricalCrossentropy(from_logits=True),
-        )
-        classifier.fit(x=features, y=labels, batch_size=2)
-        ```
-
-        Raw string inputs with customized preprocessing.
-        ```python
-        # Create a dataset with raw string features in an `(x, y)` format.
-        features = ["The quick brown fox jumped.", "I forgot my homework."]
-        labels = [0, 3]
-
-        # Use a shorter sequence length.
-        preprocessor = keras_nlp.models.DistilBertPreprocessor.from_preset(
-            "distil_bert_base_en_uncased",
-            sequence_length=128,
-        )
-        # Create a DistilBertClassifier and fit your data.
-        classifier = keras_nlp.models.DistilBertClassifier.from_preset(
-            "distil_bert_base_en_uncased",
-            num_classes=4,
-            preprocessor=preprocessor,
-        )
-        classifier.compile(
-            loss=keras.losses.SparseCategoricalCrossentropy(from_logits=True),
->>>>>>> 7dadc615
         )
         return config
 
