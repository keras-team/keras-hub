--- conflicted
+++ resolved
@@ -88,57 +88,4 @@
 
     @classproperty
     def presets(cls):
-<<<<<<< HEAD
-        return {}
-=======
-        return copy.deepcopy(backbone_presets)
-
-    @classmethod
-    @format_docstring(names=", ".join(backbone_presets))
-    def from_preset(
-        cls,
-        preset,
-        **kwargs,
-    ):
-        """Instantiate an ALBERT tokenizer from preset vocabulary.
-
-        Args:
-            preset: string. Must be one of {{names}}.
-
-        Examples:
-        ```python
-        # Load a preset tokenizer.
-        tokenizer = keras_nlp.models.AlbertTokenizer.from_preset(
-            "albert_base_en_uncased",
-        )
-
-        # Tokenize some input.
-        tokenizer("The quick brown fox tripped.")
-
-        # Detokenize some input.
-        tokenizer.detokenize([5, 6, 7, 8, 9])
-        ```
-        """
-        if preset not in cls.presets:
-            raise ValueError(
-                "`preset` must be one of "
-                f"""{", ".join(cls.presets)}. Received: {preset}."""
-            )
-        metadata = cls.presets[preset]
-
-        spm_proto = keras.utils.get_file(
-            "vocab.spm",
-            metadata["spm_proto_url"],
-            cache_subdir=os.path.join("models", preset),
-            file_hash=metadata["spm_proto_hash"],
-        )
-
-        config = metadata["preprocessor_config"]
-        config.update(
-            {
-                "proto": spm_proto,
-            },
-        )
-
-        return cls.from_config({**config, **kwargs})
->>>>>>> c1499505
+        return {}