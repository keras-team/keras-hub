# Copyright 2022 The KerasNLP Authors
#
# Licensed under the Apache License, Version 2.0 (the "License");
# you may not use this file except in compliance with the License.
# You may obtain a copy of the License at
#
#     https://www.apache.org/licenses/LICENSE-2.0
#
# Unless required by applicable law or agreed to in writing, software
# distributed under the License is distributed on an "AS IS" BASIS,
# WITHOUT WARRANTIES OR CONDITIONS OF ANY KIND, either express or implied.
# See the License for the specific language governing permissions and
# limitations under the License.

"""BART backbone model."""

import copy

import tensorflow as tf
from tensorflow import keras

from keras_nlp.layers.position_embedding import PositionEmbedding
from keras_nlp.layers.transformer_decoder import TransformerDecoder
from keras_nlp.layers.transformer_encoder import TransformerEncoder
from keras_nlp.models.backbone import Backbone
from keras_nlp.models.bart.bart_presets import backbone_presets
from keras_nlp.utils.python_utils import classproperty


def bart_kernel_initializer(stddev=0.02):
    return keras.initializers.TruncatedNormal(stddev=stddev)


@keras.utils.register_keras_serializable(package="keras_nlp")
class BartBackbone(Backbone):
    """BART encoder-decoder network.

    This class implements a Transformer-based encoder-decoder model as
    described in
    ["BART: Denoising Sequence-to-Sequence Pre-training for Natural Language Generation, Translation, and Comprehension"](https://arxiv.org/abs/1910.13461).

    The default constructor gives a fully customizable, randomly initialized BART
    model with any number of layers, heads, and embedding dimensions. To load
    preset architectures and weights, use the `from_preset` constructor.

    Disclaimer: Pre-trained models are provided on an "as is" basis, without
    warranties or conditions of any kind. The underlying model is provided by a
    third party and subject to a separate license, available
    [here](https://github.com/facebookresearch/fairseq/).

    Args:
        vocabulary_size: int. The size of the token vocabulary.
        num_layers: int. The number of transformer encoder layers and
            transformer decoder layers.
        num_heads: int. The number of attention heads for each transformer.
            The hidden size must be divisible by the number of attention heads.
        hidden_dim: int. The size of the transformer encoding and pooler layers.
        intermediate_dim: int. The output dimension of the first Dense layer in
            a two-layer feedforward network for each transformer.
        dropout: float. Dropout probability for the Transformer encoder.
        max_sequence_length: int. The maximum sequence length that this encoder
            can consume. If None, `max_sequence_length` uses the value from
            sequence length. This determines the variable shape for positional
            embeddings.

    Examples:
    ```python
    input_data = {
        "encoder_token_ids": tf.ones(shape=(1, 12), dtype=tf.int64),
        "encoder_padding_mask": tf.constant(
            [1, 1, 1, 1, 1, 1, 1, 1, 1, 1, 0, 0], shape=(1, 12)
        ),
        "decoder_token_ids": tf.ones(shape=(1, 12), dtype=tf.int64),
        "decoder_padding_mask": tf.constant(
            [1, 1, 1, 1, 1, 1, 1, 1, 0, 0, 0, 0], shape=(1, 12)
        ),
    }

    # Randomly initialized BART encoder-decoder model with a custom config
    model = keras_nlp.models.BartBackbone(
        vocabulary_size=50265,
        num_layers=6,
        num_heads=12,
        hidden_dim=768,
        intermediate_dim=3072,
        max_sequence_length=12,
    )
    output = model(input_data)
    ```
    """

    def __init__(
        self,
        vocabulary_size,
        num_layers,
        num_heads,
        hidden_dim,
        intermediate_dim,
        dropout=0.1,
        max_sequence_length=1024,
        **kwargs,
    ):
        # Encoder inputs
        encoder_token_id_input = keras.Input(
            shape=(None,), dtype="int32", name="encoder_token_ids"
        )
        encoder_padding_mask = keras.Input(
            shape=(None,), dtype="int32", name="encoder_padding_mask"
        )

        # Decoder inputs.
        decoder_token_id_input = keras.Input(
            shape=(None,), dtype="int32", name="decoder_token_ids"
        )
        decoder_padding_mask = keras.Input(
            shape=(None,), dtype="int32", name="decoder_padding_mask"
        )

        # Token embedding layer. This layer is shared by encoder and decoder.
        token_embedding_layer = keras.layers.Embedding(
            input_dim=vocabulary_size,
            output_dim=hidden_dim,
            embeddings_initializer=bart_kernel_initializer(),
            name="token_embedding",
        )

        # ===== Encoder =====

        # Embed tokens and positions.
        token_embedding = token_embedding_layer(encoder_token_id_input)
        # Position embedding parameters are not shared by encode and decoder.
        position_embedding = PositionEmbedding(
            initializer=bart_kernel_initializer(),
            sequence_length=max_sequence_length,
            name="encoder_position_embedding",
        )(token_embedding)

        # Sum, normalize and apply dropout to embeddings.
        x = keras.layers.Add()((token_embedding, position_embedding))
        x = keras.layers.LayerNormalization(
            name="encoder_embeddings_layer_norm",
            axis=-1,
            epsilon=1e-5,
            dtype=tf.float32,
        )(x)
        x = keras.layers.Dropout(
            dropout,
            name="encoder_embeddings_dropout",
        )(x)

        # Apply successive transformer encoder blocks.
        for i in range(num_layers):
            x = TransformerEncoder(
                num_heads=num_heads,
                intermediate_dim=intermediate_dim,
                activation=lambda x: keras.activations.gelu(
                    x, approximate=False
                ),
                layer_norm_epsilon=1e-5,
                dropout=dropout,
                kernel_initializer=bart_kernel_initializer(),
                name=f"transformer_encoder_layer_{i}",
            )(x, padding_mask=encoder_padding_mask)

        encoder_output = x

        # ===== Decoder =====

        # Embed tokens and positions.
        token_embedding = token_embedding_layer(decoder_token_id_input)
        # Position embedding parameters are not shared by encode and decoder.
        position_embedding = PositionEmbedding(
            initializer=bart_kernel_initializer(),
            sequence_length=max_sequence_length,
            name="decoder_position_embedding",
        )(token_embedding)

        # Sum, normalize and apply dropout to embeddings.
        x = keras.layers.Add()((token_embedding, position_embedding))
        x = keras.layers.LayerNormalization(
            name="decoder_embeddings_layer_norm",
            axis=-1,
            epsilon=1e-5,
            dtype=tf.float32,
        )(x)
        x = keras.layers.Dropout(
            dropout,
            name="decoder_embeddings_dropout",
        )(x)

        # Apply successive transformer decoder blocks.
        for i in range(num_layers):
            transformer_decoder_layer = TransformerDecoder(
                intermediate_dim=intermediate_dim,
                num_heads=num_heads,
                dropout=dropout,
                activation=lambda x: keras.activations.gelu(
                    x, approximate=False
                ),
                layer_norm_epsilon=1e-5,
                kernel_initializer=bart_kernel_initializer(),
                name=f"transformer_decoder_layer_{i}",
                has_cross_attention=True,
            )
            x = transformer_decoder_layer(
                decoder_sequence=x,
                encoder_sequence=encoder_output,
                decoder_padding_mask=decoder_padding_mask,
                encoder_padding_mask=encoder_padding_mask,
            )

        decoder_output = x

        # Instantiate using Functional API Model constructor
        super().__init__(
            inputs={
                "encoder_token_ids": encoder_token_id_input,
                "encoder_padding_mask": encoder_padding_mask,
                "decoder_token_ids": decoder_token_id_input,
                "decoder_padding_mask": decoder_padding_mask,
            },
            outputs={
                "encoder_sequence_output": encoder_output,
                "decoder_sequence_output": decoder_output,
            },
            **kwargs,
        )

        # All references to `self` below this line
        self.vocabulary_size = vocabulary_size
        self.num_layers = num_layers
        self.num_heads = num_heads
        self.hidden_dim = hidden_dim
        self.intermediate_dim = intermediate_dim
        self.dropout = dropout
        self.max_sequence_length = max_sequence_length

    def get_config(self):
        return {
            "vocabulary_size": self.vocabulary_size,
            "num_layers": self.num_layers,
            "num_heads": self.num_heads,
            "hidden_dim": self.hidden_dim,
            "intermediate_dim": self.intermediate_dim,
            "dropout": self.dropout,
            "max_sequence_length": self.max_sequence_length,
            "name": self.name,
            "trainable": self.trainable,
        }

<<<<<<< HEAD
    @classproperty
    def presets(cls):
        return copy.deepcopy(backbone_presets)
=======
    @property
    def token_embedding(self):
        return self.get_layer("token_embedding")
>>>>>>> 3e9edab1
<|MERGE_RESOLUTION|>--- conflicted
+++ resolved
@@ -248,12 +248,10 @@
             "trainable": self.trainable,
         }
 
-<<<<<<< HEAD
-    @classproperty
-    def presets(cls):
-        return copy.deepcopy(backbone_presets)
-=======
     @property
     def token_embedding(self):
         return self.get_layer("token_embedding")
->>>>>>> 3e9edab1
+
+    @classproperty
+    def presets(cls):
+        return copy.deepcopy(backbone_presets)