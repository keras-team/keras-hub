--- conflicted
+++ resolved
@@ -42,7 +42,17 @@
             "Trained on English Wikipedia + BooksCorpus.",
             "vocabulary_size": 28996,
         },
-<<<<<<< HEAD
+        "zh": {
+            "md5": "79afa421e386076e62ab42dad555ab0c",
+            "description": "Base size of BERT. Trained on Chinese Wikipedia.",
+            "vocabulary_size": 21128,
+        },
+        "multi_cased": {
+            "md5": "b0631cec0a1f2513c6cfd75ba29c33aa",
+            "description": "Base size of BERT. Trained on Wikipedias of "
+            "104 languages.",
+            "vocabulary_size": 119547,
+        },
     },
     "bert_large": {
         "uncased_en": {
@@ -58,20 +68,6 @@
             "vocabulary_size": 28996,
         },
     },
-=======
-        "zh": {
-            "md5": "79afa421e386076e62ab42dad555ab0c",
-            "description": "Base size of BERT. Trained on Chinese Wikipedia.",
-            "vocabulary_size": 21128,
-        },
-        "multi_cased": {
-            "md5": "b0631cec0a1f2513c6cfd75ba29c33aa",
-            "description": "Base size of BERT. Trained on Wikipedias of "
-            "104 languages.",
-            "vocabulary_size": 119547,
-        },
-    }
->>>>>>> 6953e53e
 }
 
 
